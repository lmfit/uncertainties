# coding=utf-8

"""
Tests of the code in uncertainties/__init__.py.

These tests can be run through the Nose testing framework.

(c) 2010-2013 by Eric O. LEBIGOT (EOL).
"""

from __future__ import division


# Standard modules
import copy
import weakref
import math
import random
import sys

# For some tests (test_format() and the "n" format specification):
import locale
locale_set = True
try:
    locale.setlocale(locale.LC_ALL, 'en_US')  # POSIX
except locale.Error:
    try:
        locale.setlocale(locale.LC_ALL, 'american_usa')  
    except locale.Error:
        locale_set = False  # Some tests won't be run

        
# 3rd-party modules
# import nose.tools

# Local modules

import uncertainties
from uncertainties import ufloat, AffineScalarFunc, ufloat_fromstr, isnan
from uncertainties import umath
from backport import *

from uncertainties import __author__

# The following information is useful for making sure that the right
# version of Python is running the tests (for instance with the Travis
# Continuous Integration system):
print "Testing with Python", sys.version

###############################################################################

# Utilities for unit testing

def numbers_close(x, y, tolerance=1e-6):
    """
    Returns True if the given floats are close enough.

    The given tolerance is the relative difference allowed, or the absolute
    difference, if one of the numbers is 0.

    NaN is allowed: it is considered close to itself.
    """

    # Instead of using a try and ZeroDivisionError, we do a test,
    # NaN could appear silently:

    if x != 0 and y != 0:
        if not uncertainties.isnan(x):
            # Symmetric form of the test:
            return 2*abs(x-y)/(abs(x)+abs(y)) < tolerance
        else:
            return uncertainties.isnan(y)
    else:  # Either x or y is zero
        return abs(x or y) < tolerance 

def ufloats_close(x, y, tolerance=1e-6):
    '''
    Tests if two numbers with uncertainties are close, as random
    variables: this is stronger than testing whether their nominal
    value and standard deviation are close.

    The tolerance is applied to both the nominal value and the
    standard deviation of the difference between the numbers.
    '''

    diff = x-y
    return (numbers_close(diff.nominal_value, 0, tolerance)
            and numbers_close(diff.std_dev, 0, tolerance))
    
class DerivativesDiffer(Exception):
    pass

    
def compare_derivatives(func, numerical_derivatives,
                         num_args_list=None):
    """
    Checks the derivatives of a function 'func' (as returned by the
    wrap() wrapper), by comparing them to the
    'numerical_derivatives' functions.

    Raises a DerivativesDiffer exception in case of problem.
    
    These functions all take the number of arguments listed in
    num_args_list.  If num_args is None, it is automatically obtained.

    Tests are done on random arguments.
    """

    try:
        funcname = func.name
    except AttributeError:
        funcname = func.__name__
        
    # print "Testing", func.__name__

    if not num_args_list: 

        # Detecting automatically the correct number of arguments is not
        # always easy (because not all values are allowed, etc.):

        num_args_table = {
            'atanh': [1],
            'log': [1, 2]  # Both numbers of arguments are tested
            }
        if funcname in num_args_table:
            num_args_list = num_args_table[funcname]
        else:

            num_args_list = []

            # We loop until we find reasonable function arguments:
            # We get the number of arguments by trial and error:
            for num_args in range(10):
                try:
                    #! Giving integer arguments is good for preventing
                    # certain functions from failing even though num_args
                    # is their correct number of arguments
                    # (e.g. math.ldexp(x, i), where i must be an integer)
                    func(*(1,)*num_args)
                except TypeError:
                    pass  # Not the right number of arguments
                else:  # No error
                    # num_args is a good number of arguments for func:
                    num_args_list.append(num_args)

            if not num_args_list:
                raise Exception("Can't find a reasonable number of arguments"
                                " for function '%s'." % funcname)

    for num_args in num_args_list:

        # Argument numbers that will have a random integer value:
        integer_arg_nums = set()

        if funcname == 'ldexp':
            # The second argument must be an integer:
            integer_arg_nums.add(1)

        while True:
            try:

                # We include negative numbers, for more thorough tests:
                args = []
                for arg_num in range(num_args):
                    if arg_num in integer_arg_nums:                    
                        args.append(random.choice(range(-10, 10)))
                    else:
                        args.append(
                            uncertainties.Variable(random.random()*4-2, 0))

                # 'args', but as scalar values:
                args_scalar = [uncertainties.nominal_value(v)
                               for v in args]

                func_approx = func(*args)

                # Some functions yield simple Python constants, after
                # wrapping in wrap(): no test has to be performed.
                # Some functions also yield tuples...
                if isinstance(func_approx, AffineScalarFunc):
                    
                    # We compare all derivatives:
                    for (arg_num, (arg, numerical_deriv)) in (
                        enumerate(zip(args, numerical_derivatives))):

                        # Some arguments might not be differentiable:
                        if isinstance(arg, int):
                            continue

                        fixed_deriv_value = func_approx.derivatives[arg]
                        
                        num_deriv_value = numerical_deriv(*args_scalar)

                        # This message is useful: the user can see that
                        # tests are really performed (instead of not being
                        # performed, silently):
                        print "Testing %s at %s, arg #%d" % (
                            funcname, args, arg_num)
                        
                        if not numbers_close(fixed_deriv_value,
                                              num_deriv_value, 1e-4):

                            # It is possible that the result is NaN:

                            # ! Python 2.6+: this would be
                            # not math.isnan(func_approx):
                            if func_approx == func_approx:
                                raise DerivativesDiffer(
                                    "Derivative #%d of function '%s' may be"
                                    " wrong: at args = %s,"
                                    " value obtained = %.16f,"
                                    " while numerical approximation = %.16f."
                                    % (arg_num, funcname, args,
                                       fixed_deriv_value, num_deriv_value))

            except ValueError, err:  # Arguments out of range, or of wrong type
                # Factorial(real) lands here:
                if str(err).startswith('factorial'):
                    integer_arg_nums = set([0])
                continue  # We try with different arguments
            # Some arguments might have to be integers, for instance:
            except TypeError, err:
                if len(integer_arg_nums) == num_args:
                    raise Exception("Incorrect testing procedure: unable to "
                                    "find correct argument values for %s: %s"
                                    % (funcname, err))

                # Another argument might be forced to be an integer:
                integer_arg_nums.add(random.choice(range(num_args)))
            else:
                # We have found reasonable arguments, and the test passed:
                break

###############################################################################

def test_value_construction():
    '''
    Tests the various means of constructing a constant number with
    uncertainty *without a string* (see test_ufloat_fromstr(), for this).
    '''

    ## Simple construction:
    x = ufloat(3, 0.14)
    assert x.nominal_value == 3
    assert x.std_dev == 0.14
    assert x.tag is None
    
    # ... with tag as positional argument:
    x = ufloat(3, 0.14, 'pi')
    assert x.nominal_value == 3
    assert x.std_dev == 0.14
    assert x.tag == 'pi'

    # ... with tag keyword:
    x = ufloat(3, 0.14, tag='pi')
    assert x.nominal_value == 3
    assert x.std_dev == 0.14
    assert x.tag == 'pi'

    ## Comparison with the obsolete tuple form:

    # The following tuple is stored in a variable instead of being
    # repeated in the calls below, so that the automatic code update
    # does not replace ufloat((3, 0.14)) by ufloat(3, 14): the goal
    # here is to make sure that the obsolete form gives the same
    # result as the new form.
    
    representation = (3, 0.14)  # Obsolete representation
    
    x = ufloat(3, 0.14)
    x2 = ufloat(representation)  # Obsolete
    assert x.nominal_value == x2.nominal_value
    assert x.std_dev == x2.std_dev
    assert x.tag is None
    assert x2.tag is None
    
    # With tag as positional argument:
    x = ufloat(3, 0.14, "pi")
    x2 = ufloat(representation, "pi")  # Obsolete
    assert x.nominal_value == x2.nominal_value
    assert x.std_dev == x2.std_dev
    assert x.tag == 'pi'
    assert x2.tag == 'pi'
    
    # With tag keyword:
    x = ufloat(3, 0.14, tag="pi")
    x2 = ufloat(representation, tag="pi")  # Obsolete
    assert x.nominal_value == x2.nominal_value
    assert x.std_dev == x2.std_dev
    assert x.tag == 'pi'
    assert x2.tag == 'pi'
    
def test_ufloat_fromstr():
    "Input of numbers with uncertainties as a string"

    # String representation, and numerical values:
    tests = {
        "-1.23(3.4)": (-1.23, 3.4),  # (Nominal value, error)
        "  -1.23(3.4)  ": (-1.23, 3.4),  # Spaces ignored
        "-1.34(5)": (-1.34, 0.05),
        "1(6)": (1, 6),
        "3(4.2)": (3, 4.2),
        "-9(2)": (-9, 2),
        "1234567(1.2)": (1234567, 1.2),
        "12.345(15)": (12.345, 0.015),
        "-12.3456(78)e-6": (-12.3456e-6, 0.0078e-6),
        "0.29": (0.29, 0.01),
        "31.": (31, 1),
        "-31.": (-31, 1),
        # The following tests that the ufloat() routine does
        # not consider '31' like the tuple ('3', '1'), which would
        # make it expect two numbers (instead of 2 1-character
        # strings):
        "31": (31, 1),
        "-3.1e10": (-3.1e10, 0.1e10),
        "169.0(7)": (169, 0.7),
        "-0.1+/-1": (-0.1, 1),
        "-13e-2+/-1e2": (-13e-2, 1e2),
        '-14.(15)': (-14, 15),
        '-100.0(15)': (-100, 1.5),
        '14.(15)': (14, 15),
        # Global exponent:
        '(3.141+/-0.001)E+02': (314.1, 0.1),
        # ± sign:
        u'(3.141±0.001)E+02': (314.1, 0.1),
        # NaN uncertainty:
        u'(3.141±nan)E+02': (314.1, float('nan')),
        '3.4(nan)e10': (3.4e10, float('nan')),
        # "Double-floats"
        '(-3.1415 +/- 1e-4)e+200': (-3.1415e200, 1e196),
        '(-3.1415e-10 +/- 1e-4)e+200': (-3.1415e190, 1e196),
        # Special float representation:
        '-3(0.)': (-3, 0)
        }
          
    for (representation, values) in tests.iteritems():

        # Without tag:
        num = ufloat_fromstr(representation)
        assert numbers_close(num.nominal_value, values[0])
        assert numbers_close(num.std_dev, values[1])
        assert num.tag is None
        
        # With a tag as positional argument:
        num = ufloat_fromstr(representation, 'test variable')
        assert numbers_close(num.nominal_value, values[0])
        assert numbers_close(num.std_dev, values[1])
        assert num.tag == 'test variable'

        # With a tag as keyword argument:
        num = ufloat_fromstr(representation, tag='test variable')
        assert numbers_close(num.nominal_value, values[0])
        assert numbers_close(num.std_dev, values[1])
        assert num.tag == 'test variable'
        
        ## Obsolete forms

        num = ufloat(representation)  # Obsolete
        assert numbers_close(num.nominal_value, values[0])
        assert numbers_close(num.std_dev, values[1])
        assert num.tag is None
        
        # Call with a tag list argument:
        num = ufloat(representation, 'test variable')  # Obsolete
        assert numbers_close(num.nominal_value, values[0])
        assert numbers_close(num.std_dev, values[1])
        assert num.tag == 'test variable'
        
        # Call with a tag keyword argument:
        num = ufloat(representation, tag='test variable')  # Obsolete
        assert numbers_close(num.nominal_value, values[0])
        assert numbers_close(num.std_dev, values[1])
        assert num.tag == 'test variable'

###############################################################################
            
# Test of correctness of the fixed (usually analytical) derivatives:
def test_fixed_derivatives_basic_funcs():
    """
    Pre-calculated derivatives for operations on AffineScalarFunc.
    """

    def check_op(op, num_args):
        """
        Makes sure that the derivatives for function '__op__' of class
        AffineScalarFunc, which takes num_args arguments, are correct.

        If num_args is None, a correct value is calculated.
        """

        op_string = "__%s__" % op
        func = getattr(AffineScalarFunc, op_string)
        numerical_derivatives = uncertainties.NumericalDerivatives(
            # The __neg__ etc. methods of AffineScalarFunc only apply,
            # by definition, to AffineScalarFunc objects: we first map
            # possible scalar arguments (used for calculating
            # derivatives) to AffineScalarFunc objects:
            lambda *args: func(*map(uncertainties.to_affine_scalar, args)))
        compare_derivatives(func, numerical_derivatives, [num_args])

    # Operators that take 1 value:
    for op in uncertainties.modified_operators:
        check_op(op, 1)

    # Operators that take 2 values:
    for op in uncertainties.modified_ops_with_reflection:
        check_op(op, 2)

# Additional, more complex checks, for use with the nose unit testing
# framework.

def test_copy():
    "Standard copy module integration"
    import gc
    
    x = ufloat(3, 0.1)
    assert x == x
    
    y = copy.copy(x)
    assert x != y
    assert not(x == y)
    assert y in y.derivatives.keys()  # y must not copy the dependence on x
    
    z = copy.deepcopy(x)
    assert x != z

    # Copy tests on expressions:
    t = x + 2*z
    # t depends on x:
    assert x in t.derivatives
    
    # The relationship between the copy of an expression and the
    # original variables should be preserved:
    t_copy = copy.copy(t)
    # Shallow copy: the variables on which t depends are not copied:
    assert x in t_copy.derivatives
    assert (uncertainties.covariance_matrix([t, z]) ==
            uncertainties.covariance_matrix([t_copy, z]))

    # However, the relationship between a deep copy and the original
    # variables should be broken, since the deep copy created new,
    # independent variables:
    t_deepcopy = copy.deepcopy(t)
    assert x not in t_deepcopy.derivatives    
    assert (uncertainties.covariance_matrix([t, z]) !=
            uncertainties.covariance_matrix([t_deepcopy, z]))

    # Test of implementations with weak references:

    # Weak references: destroying a variable should never destroy the
    # integrity of its copies (which would happen if the copy keeps a
    # weak reference to the original, in its derivatives member: the
    # weak reference to the original would become invalid):
    del x

    gc.collect()

    assert y in y.derivatives.keys()

## Classes for the pickling tests (put at the module level, so that
## they can be unpickled):
    
# Subclass without slots:
class NewVariable_dict(uncertainties.Variable):
    pass

# Subclass with slots defined by a tuple:
class NewVariable_slots_tuple(uncertainties.Variable):
    __slots__ = ('new_attr',)

# Subclass with slots defined by a string:
class NewVariable_slots_str(uncertainties.Variable):
    __slots__ = 'new_attr'
        
def test_pickling():
    "Standard pickle module integration."

    import pickle

    x = ufloat(2, 0.1)

    x_unpickled = pickle.loads(pickle.dumps(x))

    assert x != x_unpickled  # Pickling creates copies

    ## Tests with correlations and AffineScalarFunc objects:
    f = 2*x
    assert isinstance(f, AffineScalarFunc)
    (f_unpickled, x_unpickled2) = pickle.loads(pickle.dumps((f, x)))
    # Correlations must be preserved:
    assert f_unpickled - x_unpickled2 - x_unpickled2 == 0
    
    ## Tests with subclasses:

    for subclass in (NewVariable_dict, NewVariable_slots_tuple,
                     NewVariable_slots_str):
        
        x = subclass(3, 0.14)

        # Pickling test with possibly uninitialized slots:
        pickle.loads(pickle.dumps(x))
        
        # Unpickling test:
        x.new_attr = 'New attr value'
        x_unpickled = pickle.loads(pickle.dumps(x))
        # Must exist (From the slots of the parent class):        
        x_unpickled.nominal_value
        x_unpickled.new_attr  # Must exist    

    ##
        
    # Corner case test: when an attribute is present both in __slots__
    # and in __dict__, it is first looked up from the slots
    # (references:
    # http://docs.python.org/2/reference/datamodel.html#invoking-descriptors,
    # http://stackoverflow.com/a/15139208/42973). As a consequence,
    # the pickling process must pickle the correct value (i.e., not
    # the value from __dict__):
    x = NewVariable_dict(3, 0.14)
    x._nominal_value = 'in slots'
    # Corner case: __dict__ key which is also a slot name (it is
    # shadowed by the corresponding slot, so this is very unusual,
    # though):
    x.__dict__['_nominal_value'] = 'in dict'
    # Additional __dict__ attribute:
    x.dict_attr = 'dict attribute'
    
    x_unpickled = pickle.loads(pickle.dumps(x))
    # We make sure that the data is still there and untouched:
    assert x_unpickled._nominal_value == 'in slots'
    assert x_unpickled.__dict__ == x.__dict__
        
def test_int_div():
    "Integer division"
    # We perform all operations on floats, because derivatives can
    # otherwise be meaningless:
    x = ufloat(3.9, 2)//2
    assert x.nominal_value == 1.
    # All errors are supposed to be small, so the ufloat()
    # in x violates the assumption.  Therefore, the following is
    # correct:
    assert x.std_dev == 0.0

def test_comparison_ops():
    "Test of comparison operators"

    import random
    
    # Operations on quantities equivalent to Python numbers must still
    # be correct:
    a = ufloat(-3, 0)
    b = ufloat(10, 0)
    c = ufloat(10, 0)
    assert a < b
    assert a < 3
    assert 3 < b  # This is first given to int.__lt__()
    assert b == c

    x = ufloat(3, 0.1)
    
    # One constraint is that usual Python code for inequality testing
    # still work in a reasonable way (for instance, it is generally
    # desirable that functions defined by different formulas on
    # different intervals can still do "if 0 < x < 1:...".  This
    # supposes again that errors are "small" (as for the estimate of
    # the standard error).
    assert x > 1

    # The limit case is not obvious:
    assert not(x >= 3)
    assert not(x < 3)

    assert x == x
    # Comparaison between Variable and AffineScalarFunc:
    assert x == x + 0
    # Comparaison between 2 _different_ AffineScalarFunc objects
    # representing the same value:
    assert x/2 == x/2
    # With uncorrelated result that have the same behavior (value and
    # standard error):
    assert 2*ufloat(1, 0.1) != ufloat(2, 0.2)    
    # Comparaison between 2 _different_ Variable objects
    # that are uncorrelated:
    assert x != ufloat(3, 0.1)
    
    assert x != ufloat(3, 0.2)

    # Comparison to other types should work:
    assert x != None  # Not comparable
    assert x-x == 0  # Comparable, even though the types are different
    assert x != [1, 2]

    
    ####################
    
    # Checks of the semantics of logical operations: they return True
    # iff they are always True when the parameters vary in an
    # infinitesimal interval inside sigma (sigma == 0 is a special
    # case):

    def test_all_comparison_ops(x, y):
        """
        Takes two Variable objects.
        
        Fails if any comparison operation fails to follow the proper
        semantics: a comparison only returns True if the correspond float
        comparison results are True for all the float values taken by
        the variables (of x and y) when they vary in an infinitesimal
        neighborhood within their uncertainty.

        This test is stochastic: it may, exceptionally, fail for
        correctly implemented comparison operators.
        """

        import random

        def random_float(var):
            """
            Returns a random value for Variable var, in an
            infinitesimal interval withing its uncertainty.  The case
            of a zero uncertainty is special.
            """
            return ((random.random()-0.5) * min(var.std_dev, 1e-5)
                    + var.nominal_value)

        # All operations are tested:
        for op in ["__%s__" % name
                   for name in('ne', 'eq', 'lt', 'le', 'gt', 'ge')]:

            try:
                float_func = getattr(float, op)
<<<<<<< HEAD
            except AttributeError:  # Python 2.3's floats don't have __ne__
=======
            except AttributeError:  # Jython 2.5 does not have float.__ne__
>>>>>>> 3bab21de
                continue
            
            # Determination of the correct truth value of func(x, y):

            sampled_results = []
            
            # The "main" value is an important particular case, and
            # the starting value for the final result
            # (correct_result):

            sampled_results.append(float_func(x.nominal_value, y.nominal_value))

            for check_num in range(50):  # Many points checked
                sampled_results.append(float_func(random_float(x),
                                                  random_float(y)))

            min_result = min(sampled_results)
            max_result = max(sampled_results)

            if min_result == max_result:
                correct_result = min_result
            else:

                # Almost all results must be True, for the final value
                # to be True:
                num_min_result = sampled_results.count(min_result)

                # 1 exception is considered OK:
                correct_result = (num_min_result == 1)

            try:
                assert correct_result == getattr(x, op)(y)
            except AssertionError:
                print "Sampling results:", sampled_results
                raise Exception("Semantic value of %s %s (%s) %s not"
                                " correctly reproduced."
                                % (x, op, y, correct_result))

    # With different numbers:
    test_all_comparison_ops(ufloat(3, 0.1),
                            ufloat(-2, 0.1))
    test_all_comparison_ops(ufloat(0, 0),  # Special number
                            ufloat(1, 1))
    test_all_comparison_ops(ufloat(0, 0),  # Special number
                            ufloat(0, 0.1))
    # With identical numbers:
    test_all_comparison_ops(ufloat(0, 0),
                            ufloat(0, 0))
    test_all_comparison_ops(ufloat(1, 1),
                            ufloat(1, 1))

    
def test_logic():
    "Boolean logic: __nonzero__, bool."

    x = ufloat(3, 0)
    y = ufloat(0, 0)
    z = ufloat(0, 0.1)
    t = ufloat(-1, 2)

    assert bool(x) == True
    assert bool(y) == False
    assert bool(z) == True
    assert bool(t) == True  # Only infinitseimal neighborhood are used

def test_obsolete():
    'Tests some obsolete creation of number with uncertainties'
    x = ufloat(3, 0.1)
    # Obsolete function, protected against automatic modification:
    x.set_std_dev.__call__(0.2)  # Obsolete

    x_std_dev = x.std_dev
    assert x_std_dev() == 0.2  # Obsolete call
    
def test_basic_access_to_data():
    "Access to data from Variable and AffineScalarFunc objects."

    x = ufloat(3.14, 0.01, "x var")
    assert x.tag == "x var"
    assert x.nominal_value == 3.14
    assert x.std_dev == 0.01

    # Case of AffineScalarFunc objects:
    y = x + 0
    assert type(y) == AffineScalarFunc
    assert y.nominal_value == 3.14
    assert y.std_dev == 0.01

    # Details on the sources of error:
    a = ufloat(-1, 0.001)
    y = 2*x + 3*x + 2 + a
    error_sources = y.error_components()
    assert len(error_sources) == 2  # 'a' and 'x'
    assert error_sources[x] == 0.05
    assert error_sources[a] == 0.001

    # Derivative values should be available:
    assert y.derivatives[x] == 5

    # Modification of the standard deviation of variables:
    x.std_dev = 1
    assert y.error_components()[x] == 5  # New error contribution!

    # Calculated values with uncertainties should not have a settable
    # standard deviation:
    y = 2*x
    try:
        y.std_dev = 1
    except AttributeError:
        pass
    else:
        raise Exception(
            "std_dev should not be settable for calculated results")
    
    # Calculation of deviations in units of the standard deviations:
    assert 10/x.std_dev == x.std_score(10 + x.nominal_value)

    # "In units of the standard deviation" is not always meaningful:
    x.std_dev = 0
    try:
        x.std_score(1)
    except ValueError:
        pass  # Normal behavior

def test_correlations():
    "Correlations between variables"

    a = ufloat(1, 0)
    x = ufloat(4, 0.1)
    y = x*2 + a
    # Correlations cancel "naive" additions of uncertainties:
    assert y.std_dev != 0
    normally_zero = y - (x*2 + 1)
    assert normally_zero.nominal_value == 0
    assert normally_zero.std_dev == 0

    
def test_no_coercion():
    """
    Coercion of Variable object to a simple float.

    The coercion should be impossible, like for complex numbers.
    """

    x = ufloat(4, 1)
    try:
        assert float(x) == 4
    except TypeError:
        pass
    else:
        raise Exception("Conversion to float() should fail with TypeError")

def test_wrapped_func_no_args_no_kwargs():
    '''
    Wraps a function that takes only positional-or-keyword parameters.
    '''
    
    def f_auto_unc(x, y):
        return 2*x+umath.sin(y)

    # Like f_auto_unc, but does not accept numbers with uncertainties:
    def f(x, y):
        assert not isinstance(x, uncertainties.UFloat)
        assert not isinstance(y, uncertainties.UFloat)
        return f_auto_unc(x, y)

    x = uncertainties.ufloat(1, 0.1)
    y = uncertainties.ufloat(10, 2)

    ### Automatic numerical derivatives:
    
    ## Fully automatic numerical derivatives:
    f_wrapped = uncertainties.wrap(f)
    assert ufloats_close(f_auto_unc(x, y), f_wrapped(x, y))

    # Call with keyword arguments:
    assert ufloats_close(f_auto_unc(y=y, x=x), f_wrapped(y=y, x=x))

    ## Automatic additional derivatives for non-defined derivatives:
    f_wrapped = uncertainties.wrap(f, [None])  # No derivative for y
    assert ufloats_close(f_auto_unc(x, y), f_wrapped(x, y))

    # Call with keyword arguments:
    assert ufloats_close(f_auto_unc(y=y, x=x), f_wrapped(y=y, x=x))

    ### Explicit derivatives:

    ## Fully defined derivatives:
    f_wrapped = uncertainties.wrap(f, [lambda x, y: 2,
                                       lambda x, y: math.cos(y)])
    
    assert ufloats_close(f_auto_unc(x, y), f_wrapped(x, y))

    # Call with keyword arguments:
    assert ufloats_close(f_auto_unc(y=y, x=x), f_wrapped(y=y, x=x))

    ## Automatic additional derivatives for non-defined derivatives:
    f_wrapped = uncertainties.wrap(f, [lambda x, y: 2])  # No derivative for y
    assert ufloats_close(f_auto_unc(x, y), f_wrapped(x, y))

    # Call with keyword arguments:
    assert ufloats_close(f_auto_unc(y=y, x=x), f_wrapped(y=y, x=x))

def test_wrapped_func_no_args_no_kwargs():
    '''
    Wraps a function that takes only positional-or-keyword parameters.
    '''
    
    def f_auto_unc(x, y):
        return 2*x+umath.sin(y)

    # Like f_auto_unc, but does not accept numbers with uncertainties:
    def f(x, y):
        assert not isinstance(x, uncertainties.UFloat)
        assert not isinstance(y, uncertainties.UFloat)
        return f_auto_unc(x, y)

    x = uncertainties.ufloat(1, 0.1)
    y = uncertainties.ufloat(10, 2)

    ### Automatic numerical derivatives:
    
    ## Fully automatic numerical derivatives:
    f_wrapped = uncertainties.wrap(f)
    assert ufloats_close(f_auto_unc(x, y), f_wrapped(x, y))

    # Call with keyword arguments:
    assert ufloats_close(f_auto_unc(y=y, x=x), f_wrapped(y=y, x=x))

    ## Automatic additional derivatives for non-defined derivatives,
    ## and explicit None derivative:
    f_wrapped = uncertainties.wrap(f, [None])  # No derivative for y
    assert ufloats_close(f_auto_unc(x, y), f_wrapped(x, y))

    # Call with keyword arguments:
    assert ufloats_close(f_auto_unc(y=y, x=x), f_wrapped(y=y, x=x))

    ### Explicit derivatives:

    ## Fully defined derivatives:
    f_wrapped = uncertainties.wrap(f, [lambda x, y: 2,
                                       lambda x, y: math.cos(y)])
    
    assert ufloats_close(f_auto_unc(x, y), f_wrapped(x, y))

    # Call with keyword arguments:
    assert ufloats_close(f_auto_unc(y=y, x=x), f_wrapped(y=y, x=x))

    ## Automatic additional derivatives for non-defined derivatives:
    f_wrapped = uncertainties.wrap(f, [lambda x, y: 2])  # No derivative for y
    assert ufloats_close(f_auto_unc(x, y), f_wrapped(x, y))

    # Call with keyword arguments:
    assert ufloats_close(f_auto_unc(y=y, x=x), f_wrapped(y=y, x=x))

def test_wrapped_func_args_no_kwargs():
    '''
    Wraps a function that takes only positional-or-keyword and
    var-positional parameters.
    '''
    
    def f_auto_unc(x, y, *args):
        return 2*x+umath.sin(y)+3*args[1]

    # Like f_auto_unc, but does not accept numbers with uncertainties:
    def f(x, y, *args):
        assert not any(isinstance(value, uncertainties.UFloat)
                       for value in [x, y] + list(args))
        return f_auto_unc(x, y, *args)

    x = uncertainties.ufloat(1, 0.1)
    y = uncertainties.ufloat(10, 2)
    s = 'string arg'
    z = uncertainties.ufloat(100, 3)

    args = [s, z, s]  # var-positional parameters
    
    ### Automatic numerical derivatives:
    
    ## Fully automatic numerical derivatives:
    f_wrapped = uncertainties.wrap(f)
    assert ufloats_close(f_auto_unc(x, y, *args), f_wrapped(x, y, *args))

    ## Automatic additional derivatives for non-defined derivatives,
    ## and explicit None derivative:
    f_wrapped = uncertainties.wrap(f, [None])  # No derivative for y
    assert ufloats_close(f_auto_unc(x, y, *args), f_wrapped(x, y, *args))

    ### Explicit derivatives:

    ## Fully defined derivatives:
    f_wrapped = uncertainties.wrap(f, [lambda x, y, *args: 2,
                                       lambda x, y, *args: math.cos(y),
                                       None,
                                       lambda x, y, *args: 3])
    
    assert ufloats_close(f_auto_unc(x, y, *args), f_wrapped(x, y, *args))

    ## Automatic additional derivatives for non-defined derivatives:
    
    # No derivative for y:    
    f_wrapped = uncertainties.wrap(f, [lambda x, y, *args: 2])
    assert ufloats_close(f_auto_unc(x, y, *args), f_wrapped(x, y, *args))

def test_wrapped_func_no_args_kwargs():
    '''
    Wraps a function that takes only positional-or-keyword and
    var-keyword parameters.
    '''
    
    def f_auto_unc(x, y, **kwargs):
        return 2*x+umath.sin(y)+3*kwargs['z']

    # Like f_auto_unc, but does not accept numbers with uncertainties:
    def f(x, y, **kwargs):
        assert not any(isinstance(value, uncertainties.UFloat)
                       for value in [x, y] + kwargs.values())
        return f_auto_unc(x, y, **kwargs)

    x = uncertainties.ufloat(1, 0.1)
    y = uncertainties.ufloat(10, 2)
    s = 'string arg'
    z = uncertainties.ufloat(100, 3)

    kwargs = {'s': s, 'z': z}  # Arguments not in signature

    ### Automatic numerical derivatives:
    
    ## Fully automatic numerical derivatives:
    f_wrapped = uncertainties.wrap(f)
    assert ufloats_close(f_auto_unc(x, y, **kwargs),
                          f_wrapped(x, y, **kwargs))

    # Call with keyword arguments:
    assert ufloats_close(f_auto_unc(y=y, x=x, **kwargs),
                          f_wrapped(y=y, x=x, **kwargs))
    
    ## Automatic additional derivatives for non-defined derivatives,
    ## and explicit None derivative:

    # No derivative for positional-or-keyword parameter y, no
    # derivative for optional-keyword parameter z:
    f_wrapped = uncertainties.wrap(f, [None])
    assert ufloats_close(f_auto_unc(x, y, **kwargs),
                          f_wrapped(x, y, **kwargs))

    # Call with keyword arguments:
    assert ufloats_close(f_auto_unc(y=y, x=x, **kwargs),
                          f_wrapped(y=y, x=x, **kwargs))

    # No derivative for positional-or-keyword parameter y, no
    # derivative for optional-keyword parameter z:
    f_wrapped = uncertainties.wrap(f, [None], {'z': None})
    assert ufloats_close(f_auto_unc(x, y, **kwargs),
                          f_wrapped(x, y, **kwargs))

    # Call with keyword arguments:
    assert ufloats_close(f_auto_unc(y=y, x=x, **kwargs),
                          f_wrapped(y=y, x=x, **kwargs))
    
    # No derivative for positional-or-keyword parameter y, derivative
    # for optional-keyword parameter z:
    f_wrapped = uncertainties.wrap(f, [None],
                                   {'z': lambda x, y, **kwargs: 3})
    assert ufloats_close(f_auto_unc(x, y, **kwargs),
                          f_wrapped(x, y, **kwargs))

    # Call with keyword arguments:
    assert ufloats_close(f_auto_unc(y=y, x=x, **kwargs),
                          f_wrapped(y=y, x=x, **kwargs))
    
    ### Explicit derivatives:

    ## Fully defined derivatives:
    f_wrapped = uncertainties.wrap(
        f,
        [lambda x, y, **kwargs: 2, lambda x, y, **kwargs: math.cos(y)],
        {'z:': lambda x, y, **kwargs: 3})
    
    assert ufloats_close(f_auto_unc(x, y, **kwargs),
                          f_wrapped(x, y, **kwargs))
    # Call with keyword arguments:
    assert ufloats_close(f_auto_unc(y=y, x=x, **kwargs),
                          f_wrapped(y=y, x=x, **kwargs))
    
    ## Automatic additional derivatives for non-defined derivatives:
    
    # No derivative for y or z:    
    f_wrapped = uncertainties.wrap(f, [lambda x, y, **kwargs: 2])
    assert ufloats_close(f_auto_unc(x, y, **kwargs),
                          f_wrapped(x, y, **kwargs))

    # Call with keyword arguments:
    assert ufloats_close(f_auto_unc(y=y, x=x, **kwargs),
                          f_wrapped(y=y, x=x, **kwargs))

def test_wrapped_func_args_kwargs():
    '''
    Wraps a function that takes positional-or-keyword, var-positional
    and var-keyword parameters.
    '''
    
    def f_auto_unc(x, y, *args, **kwargs):
        return 2*x+umath.sin(y)+4*args[1]+3*kwargs['z']

    # Like f_auto_unc, but does not accept numbers with uncertainties:
    def f(x, y, *args, **kwargs):
        assert not any(isinstance(value, uncertainties.UFloat)
                       for value in [x, y]+list(args)+kwargs.values())
        return f_auto_unc(x, y, *args, **kwargs)

    x = uncertainties.ufloat(1, 0.1)
    y = uncertainties.ufloat(10, 2)
    t = uncertainties.ufloat(1000, 4)
    s = 'string arg'
    z = uncertainties.ufloat(100, 3)

    args = [s, t, s]
    kwargs = {'u': s, 'z': z}  # Arguments not in signature

    ### Automatic numerical derivatives:
    
    ## Fully automatic numerical derivatives:
    f_wrapped = uncertainties.wrap(f)
    
    assert ufloats_close(f_auto_unc(x, y, *args, **kwargs),
                          f_wrapped(x, y, *args, **kwargs), tolerance=1e-5)

    ## Automatic additional derivatives for non-defined derivatives,
    ## and explicit None derivative:

    # No derivative for positional-or-keyword parameter y, no
    # derivative for optional-keyword parameter z:
    f_wrapped = uncertainties.wrap(f, [None, None, None,
                                       lambda x, y, *args, **kwargs: 4])
    assert ufloats_close(f_auto_unc(x, y, *args, **kwargs),
                          f_wrapped(x, y, *args, **kwargs), tolerance=1e-5)

    # No derivative for positional-or-keyword parameter y, no
    # derivative for optional-keyword parameter z:
    f_wrapped = uncertainties.wrap(f, [None], {'z': None})
    assert ufloats_close(f_auto_unc(x, y, *args, **kwargs),
                          f_wrapped(x, y, *args, **kwargs), tolerance=1e-5)
    
    # No derivative for positional-or-keyword parameter y, derivative
    # for optional-keyword parameter z:
    f_wrapped = uncertainties.wrap(f, [None],
                                   {'z': lambda x, y, *args, **kwargs: 3})
    assert ufloats_close(f_auto_unc(x, y, *args, **kwargs),
                          f_wrapped(x, y, *args, **kwargs), tolerance=1e-5)
    
    ### Explicit derivatives:

    ## Fully defined derivatives:
    f_wrapped = uncertainties.wrap(
        f,
        [lambda x, y, *args, **kwargs: 2,
         lambda x, y, *args, **kwargs: math.cos(y)],
        {'z:': lambda x, y, *args, **kwargs: 3})
    
    assert ufloats_close(f_auto_unc(x, y, *args, **kwargs),
                          f_wrapped(x, y, *args, **kwargs), tolerance=1e-5)
    
    ## Automatic additional derivatives for non-defined derivatives:
    
    # No derivative for y or z:    
    f_wrapped = uncertainties.wrap(f, [lambda x, y, *args, **kwargs: 2])
    assert ufloats_close(f_auto_unc(x, y, *args, **kwargs),
                          f_wrapped(x, y, *args, **kwargs), tolerance=1e-5)

    
def test_wrapped_func():
    """
    Test uncertainty-aware functions obtained through wrapping.
    """

    ########################################

    # Function which can automatically handle numbers with
    # uncertainties:
    def f_auto_unc(angle, *list_var):
        return umath.cos(angle) + sum(list_var)
    
    def f(angle, *list_var):
        # We make sure that this function is only ever called with
        # numbers with no uncertainty (since it is wrapped):
        assert not isinstance(angle, uncertainties.UFloat)
        assert not any(isinstance(arg, uncertainties.UFloat)
                       for arg in list_var)
        return f_auto_unc(angle, *list_var)
    
    f_wrapped = uncertainties.wrap(f)


    my_list = [1, 2, 3]

    ########################################
    # Test of a wrapped function that only calls the original
    # function: it should obtain the exact same result:
    assert f_wrapped(0, *my_list) == f(0, *my_list)
    # 1 == 1 +/- 0, so the type must be checked too:
    assert type(f_wrapped(0, *my_list)) == type(f(0, *my_list))

    ########################################
    # Call with uncertainties:
    
    angle = uncertainties.ufloat(1, 0.1)
    list_value = uncertainties.ufloat(3, 0.2)

    # The random variables must be the same (full correlation):

    assert ufloats_close(f_wrapped(angle, *[1, angle]),
                          f_auto_unc(angle, *[1, angle]))
    
    assert ufloats_close(f_wrapped(angle, *[list_value, angle]),
                          f_auto_unc(angle, *[list_value, angle]))
    
    ########################################
    # Non-numerical arguments, and  explicit and implicit derivatives:
    def f(x, y, z, t, u):
        return x+2*z+3*t+4*u
    
    f_wrapped = uncertainties.wrap(
        f, [lambda *args: 1, None, lambda *args:2, None])  # No deriv. for u

    assert f_wrapped(10, 'string argument', 1, 0, 0) == 12

    x = uncertainties.ufloat(10, 1)

    assert numbers_close(f_wrapped(x, 'string argument', x, x, x).std_dev,
                          (1+2+3+4)*x.std_dev)

def test_wrap_with_kwargs():
    '''
    Tests wrap() on functions with keyword arguments.

    Includes both wrapping a function that takes optional keyword
    arguments and calling a wrapped function with keyword arguments
    (optional or not).
    '''

    # Version of f() that automatically works with numbers with
    # uncertainties:
    def f_auto_unc(x, y, *args, **kwargs):
        return x + umath.sin(y) + 2*args[0] + 3*kwargs['t']
    
    # We also add keyword arguments in the function which is wrapped:
    def f(x, y, *args, **kwargs):
        # We make sure that f is not called directly with a number with
        # uncertainty:

        for value in [x, y]+list(args)+kwargs.values():
            assert not isinstance(value, uncertainties.UFloat)
        
        return f_auto_unc(x, y, *args, **kwargs)
    
    f_wrapped = uncertainties.wrap(f)


    x = ufloat(1, 0.1)
    y = ufloat(10, 0.11)
    z = ufloat(100, 0.111)
    t = ufloat(0.1, 0.1111)
        
    assert ufloats_close(f_wrapped(x, y, z, t=t),
                          f_auto_unc(x, y, z, t=t), tolerance=1e-5)

    ########################################

    # We make sure that analytical derivatives are indeed used. We
    # also test the automatic handling of additional *args arguments
    # beyond the number of supplied derivatives.

    f_wrapped2 = uncertainties.wrap(
        f, [None, lambda x, y, *args, **kwargs: math.cos(y)])

    # The derivatives must be perfectly identical:

    # The *args parameter of f() is given as a keyword argument, so as
    # to try to confuse the code:
    
    assert (f_wrapped2(x, y, z, t=t).derivatives[y]
            == f_auto_unc(x, y, z, t=t).derivatives[y])
    
    # Derivatives supplied through the keyword-parameter dictionary of
    # derivatives, and also derivatives supplied for the
    # var-positional arguments (*args[0]):

    f_wrapped3 = uncertainties.wrap(
        f,
        [None, None, lambda x, y, *args, **kwargs: 2],
        {'t': lambda x, y, *args, **kwargs: 3})

    # The derivatives should be exactly the same, because they are
    # obtained with the exact same analytic formula:
    assert (f_wrapped3(x, y, z, t=t).derivatives[z]
            == f_auto_unc(x, y, z, t=t).derivatives[z])
    assert (f_wrapped3(x, y, z, t=t).derivatives[t]
            == f_auto_unc(x, y, z, t=t).derivatives[t])

    ########################################
    # Making sure that user-supplied derivatives are indeed called:
    
    class FunctionCalled(Exception):
        '''
        Raised to signal that a function is indeed called.
        '''
        pass
    
    def failing_func(x, y, *args, **kwargs):
        raise FunctionCalled

    f_wrapped4 = uncertainties.wrap(
        f,
        [None, failing_func],
        {'t': failing_func})

    try:
        f_wrapped4(x, 3.14, z, t=t)
    except FunctionCalled:
        pass
    else:
        raise Exception('User-supplied derivative should be called')
    
    try:
        f_wrapped4(x, y, z, t=3.14)
    except FunctionCalled:
        pass
    else:
        raise Exception('User-supplied derivative should be called')

    try:
        f_wrapped4(x, 3.14, z, t=3.14)
    except FunctionCalled:
        raise Exception('User-supplied derivative should *not* be called')
    
###############################################################################
        
def test_access_to_std_dev():
    "Uniform access to the standard deviation"

    x = ufloat(1, 0.1)
    y = 2*x

    # std_dev for Variable and AffineScalarFunc objects:
    assert uncertainties.std_dev(x) == x.std_dev
    assert uncertainties.std_dev(y) == y.std_dev

    # std_dev for other objects:
    assert uncertainties.std_dev([]) == 0
    assert uncertainties.std_dev(None) == 0
    
###############################################################################

def test_covariances():
    "Covariance matrix"

    x = ufloat(1, 0.1)
    y = -2*x+10
    z = -3*x
    covs = uncertainties.covariance_matrix([x, y, z])
    # Diagonal elements are simple:
    assert numbers_close(covs[0][0], 0.01)
    assert numbers_close(covs[1][1], 0.04)
    assert numbers_close(covs[2][2], 0.09)
    # Non-diagonal elements:
    assert numbers_close(covs[0][1], -0.02)

    
###############################################################################
def test_power_all_cases():
    '''
    Checks all cases for the value and derivatives of x**p.
    '''

    power_all_cases(pow)

def power_all_cases(op):
    '''
    Checks all cases for the value and derivatives of power-like
    operator op (op is typically the built-in pow(), or math.pow()).
    
    Checks only the details of special results like 0, 1 or NaN).

    Different cases for the value of x**p and its derivatives are
    tested by dividing the (x, p) plane with:

    - x < 0, x = 0, x > 0
    - p integer or not, p < 0, p = 0, p > 0

    (not all combinations are distinct: for instance x > 0 gives
    identical formulas for all p).
    '''

    zero = ufloat(0, 0.1)
    zero2 = ufloat(0, 0.1)
    one = ufloat(1, 0.1)
    positive = ufloat(0.3, 0.01)
    positive2 = ufloat(0.3, 0.01)
    negative = ufloat(-0.3, 0.01)
    integer = ufloat(-3, 0)
    non_int_larger_than_one = ufloat(3.1, 0.01)
    positive_smaller_than_one = ufloat(0.3, 0.01)
    
    ## negative**integer
    
    result = op(negative, integer)
    assert not isnan(result.derivatives[negative])
    assert isnan(result.derivatives[integer])

    # Limit cases:
    result = op(negative, one)
    assert result.derivatives[negative] == 1
    assert isnan(result.derivatives[one])

    result = op(negative, zero)
    assert result.derivatives[negative] == 0
    assert isnan(result.derivatives[zero])
    
    ## negative**non-integer

    ## zero**...

    result = op(zero, non_int_larger_than_one)
    assert isnan(result.derivatives[zero])
    assert result.derivatives[non_int_larger_than_one] == 0

    # Special cases:
    result = op(zero, one)
    assert result.derivatives[zero] == 1
    assert result.derivatives[one] == 0

    result = op(zero, 2*one)
    assert result.derivatives[zero] == 0
    assert result.derivatives[one] == 0

    result = op(zero, positive_smaller_than_one)
    assert isnan(result.derivatives[zero])
    assert result.derivatives[positive_smaller_than_one] == 0

    result = op(zero, zero2)
    assert result.derivatives[zero] == 0
    assert isnan(result.derivatives[zero2])
    
    ## positive**...: this is a quite regular case where the value and
    ## the derivatives are all defined.

    result = op(positive, positive2)
    assert not isnan(result.derivatives[positive])
    assert not isnan(result.derivatives[positive2])

    result = op(positive, zero)
    assert result.derivatives[positive] == 0
    assert not isnan(result.derivatives[zero])

    result = op(positive, negative)
    assert not isnan(result.derivatives[positive])
    assert not isnan(result.derivatives[negative])

    
###############################################################################
    
def test_power_special_cases():
    '''
    Checks special cases of x**p.
    '''
    power_special_cases(pow)

    # We want the same behavior for numbers with uncertainties and for
    # math.pow() at their nominal values:

    positive = ufloat(0.3, 0.01)
    negative = ufloat(-0.3, 0.01)
    
    # http://stackoverflow.com/questions/10282674/difference-between-the-built-in-pow-and-math-pow-for-floats-in-python

    try:
        pow(ufloat(0, 0), negative)
    except ZeroDivisionError:
        pass
    else:
        raise Exception("A proper exception should have been raised")

    try:
        pow(ufloat(0, 0.1), negative)
    except ZeroDivisionError:
        pass
    else:
        raise Exception('A proper exception should have been raised')

    try:
        result = pow(negative, positive)
    except ValueError:
        # The reason why it should also fail in Python 3 is that the
        # result of Python 3 is a complex number, which uncertainties
        # does not handle (no uncertainties on complex numbers). In
        # Python 2, this should always fail, since Python 2 does not
        # know how to calculate it.
        pass
    else:
        raise Exception('A proper exception should have been raised')
    
def power_special_cases(op):
    '''
    Checks special cases of the uncertainty power operator op (where
    op is typically the built-in pow or uncertainties.umath.pow).
        
    The values x = 0, x = 1 and x = NaN are special, as are null,
    integral and NaN values of p.
    '''

    zero = ufloat(0, 0)
    one = ufloat(1, 0)
    p = ufloat(0.3, 0.01)

    assert op(0, p) == 0
    assert op(zero, p) == 0

    # The outcome of 1**nan and nan**0 was undefined before Python
    # 2.6 (http://docs.python.org/library/math.html#math.pow):
    if sys.version_info >= (2, 6):
        assert op(float('nan'), zero) == 1.0
        assert op(one, float('nan')) == 1.0
        
    # …**0 == 1.0:
    assert op(p, 0) == 1.0        
    assert op(zero, 0) == 1.0
    assert op((-p), 0) == 1.0
    # …**zero:
    assert op((-10.3), zero) == 1.0        
    assert op(0, zero) == 1.0        
    assert op(0.3, zero) == 1.0
    assert op((-p), zero) == 1.0        
    assert op(zero, zero) == 1.0
    assert op(p, zero) == 1.0

    # one**… == 1.0
    assert op(one, -3) == 1.0
    assert op(one, -3.1) == 1.0
    assert op(one, 0) == 1.0
    assert op(one, 3) == 1.0
    assert op(one, 3.1) == 1.0

    # … with two numbers with uncertainties:
    assert op(one, (-p)) == 1.0
    assert op(one, zero) == 1.0
    assert op(one, p) == 1.0
    # 1**… == 1.0:
    assert op(1., (-p)) == 1.0
    assert op(1., zero) == 1.0
    assert op(1., p) == 1.0
        

def test_power_wrt_ref():
    '''
    Checks special cases of the built-in pow() power operator.
    '''
    power_wrt_ref(pow, pow)
    
def power_wrt_ref(op, ref_op):
    '''
    Checks special cases of the uncertainty power operator op (where
    op is typically the built-in pow or uncertainties.umath.pow), by
    comparing its results to the reference power operator ref_op
    (which is typically the built-in pow or math.pow).
    '''
    
    # Negative numbers with uncertainty can be exponentiated to an
    # integral power:
    assert op(ufloat(-1.1, 0.1), -9).nominal_value == ref_op(-1.1, -9)

    # Case of numbers with no uncertainty: should give the same result
    # as numbers with uncertainties:
    assert op(ufloat(-1, 0), 9) == ref_op(-1, 9)
    assert op(ufloat(-1.1, 0), 9) == ref_op(-1.1, 9)
    

###############################################################################

def test_PDG_precision():
    '''
    Test of the calculation of the number of significant digits for
    the uncertainty.
    '''

    # The 3 cases of the rounding rules are covered in each case:
    tests = {
        # Very big floats:
        1.7976931348623157e308: (2, 1.7976931348623157e308),
        0.5e308: (1, 0.5e308),
        0.9976931348623157e+308: (2, 1e308),
        # Very small floats:
        1.3e-323: (2, 1.3e-323),
        5e-324: (1, 5e-324),
        9.99e-324: (2, 1e-323)
        }

    for (std_dev, result) in tests.iteritems():
        assert uncertainties.PDG_precision(std_dev) == result

def test_repr():
    '''Test the representation of numbers with uncertainty.'''

    # The uncertainty is a power of 2, so that it can be exactly
    # represented:
    x = ufloat(3.14159265358979, 0.25)
    assert repr(x) == '3.14159265358979+/-0.25'

    x = ufloat(3.14159265358979, 0)
    assert repr(x) == '3.14159265358979+/-0'

    # Tagging:
    x = ufloat(3, 1, "length")
    assert repr(x) == '< length = 3.0+/-1.0 >'
    
def test_format():
    '''Test the formatting of numbers with uncertainty.'''

    # Tests of each point of the docstring of
    # AffineScalarFunc.__format__() in turn, mostly in the same order.

    tests = {  # (Nominal value, uncertainty): {format: result,...}

        # Usual float formatting, and individual widths, etc.:
        (3.1415, 0.0001): {
            '*^+7.2f': '*+3.14*+/-*0.00**',
            '+07.2f': '+003.14+/-0000.00',  # 0 fill
            '>10f': '  3.141500+/-  0.000100',  # Width and align
            '11.3e': '  3.142e+00+/-  0.000e+00',  # Duplicated exponent
            '0.4e': '3.1415e+00+/-0.0000e+00'  # Forced double exponent
        },
        
        # Full generalization of float formatting:
        (3.1415, 0.0001): {
            '+09.2uf': '+03.14150+/-000.00010'
        },

        # Number of digits of the uncertainty fixed:
        (123.456789, 0.00123): {
            '.1uf': '123.457+/-0.001',
            '.2uf': '123.4568+/-0.0012',
            '.3uf': '123.45679+/-0.00123',
            '.2ue': '(1.234568+/-0.000012)e+02'
        },
        # Sign handling:
        (-123.456789, 0.00123): {
            '.1uf': '-123.457+/-0.001',
            '.2uf': '-123.4568+/-0.0012',
            '.3uf': '-123.45679+/-0.00123',
            '.2ue': '(-1.234568+/-0.000012)e+02'
        },
        # Uncertainty larger than the nominal value:
        (12.3, 456.78): {
            '': '12+/-457',
            '.1uf': '12+/-457',
            '.4uf': '12.3+/-456.8'
        },
        # ... Same thing, but with an exponent:
        (12.3, 456.78): {
            '.1ue': '(0+/-5)e+02',
            '.4ue': '(0.123+/-4.568)e+02'
        },

        # Test of the various float formats: the nominal value should
        # have a similar representation as if it were directly
        # represented as a float:
        (1234567.89, 0.1): {
            '.0e': '(1+/-0)e+06',
            'e': '(1.23456789+/-0.00000010)e+06',
            'E': '(1.23456789+/-0.00000010)E+06',
            'f': '1234567.89+/-0.10',
            'F': '1234567.89+/-0.10',
            'g': '1234567.89+/-0.10',
            'G': '1234567.89+/-0.10',
            '%': '(123456789+/-10)%'
        },
        (1234567.89, 4.3): {
            'g': '1234568+/-4'
        },
        (1234567.89, 43): {  # Case where g triggers the exponent notation
            'g': '(1.23457+/-0.00004)e+06',
            'G': '(1.23457+/-0.00004)E+06'
        },        


        (3.1415, 0.0001): {
            '+09.2uf': '+03.14150+/-000.00010'
            },
        
        (1234.56789, 0.1): {
            '.0f': '(1234+/-0.)',  # Approximate error indicated with "."
            'e': '(1.23456+/-0.00010)e+03',
            'E': '(1.23456+/-0.00010)E+03',
            'f': '1234.57+/-0.10',
            'F': '1234.57+/-0.10',
            'f': '1234.57+/-0.10',
            'F': '1234.57+/-0.10',            
            '%': '123457+/-10%'
        },

        # Percent notation:
        (0.42, 0.0055): {
            # Because '%' does 0.0055*100, the value
            # 0.5499999999999999 is obtained, which rounds to 0.5. The
            # original rounded value is 0.006. The same behavior is
            # found in Python 2.7: '{:.1%}'.format(0.0055) is '0.5%'.
            '.1u%': '(42.0+/-0.5)%',
            '.1u%S': '42.0(5)%',
            '%C': u'(42.0±0.5)%'
        },
        
        # Particle Data Group automatic convention, including limit cases:
        (1.2345678, 0.354): {'': '1.23+/-0.35'},
        (1.2345678, 0.3549): {'': '1.23+/-0.35'},
        (1.2345678, 0.355): {'': '1.2+/-0.4'},
        (1.5678, 0.355): {'': '1.6+/-0.4'},
        (1.2345678, 0.09499): {'': '1.23+/-0.09'},
        (1.2345678, 0.095): {'': '1.23+/-0.10'},        

        # Automatic extension of the uncertainty up to the decimal
        # point:
        (1000, 123): {
            '.1uf': '1000+/-123',
            # The nominal value has 1 <= mantissa < 10. The precision
            # is the number of significant digits of the uncertainty:
            '.1ue': '(1.0+/-0.1)e+03'
        },

        # Spectroscopic notation:
        (-1.23, 3.4): {
            'S': '-1.2(3.4)',
            '.2ufS': '-1.2(3.4)',
            '.3ufS': '-1.23(3.40)',
        },
        (-123.456, 0.123): {
            'S': '-123.46(12)',
            '.1ufS': '-123.5(1)',            
            '.2ufS': '-123.46(12)',
            '.3ufS': '-123.456(123)',
        },
        (-123.456, 0.567): {
            'S': '-123.5(6)',
            '.1ufS': '-123.5(6)',            
            '.2ufS': '-123.46(57)',
            '.3ufS': '-123.456(567)',
        },

        # LaTeX notation:
        #
        (1234.56789, 0.1): {
            'eL': r'(1.23457 \pm 0.00010) \times 10^{3}',
            'EL': r'(1.23457 \pm 0.00010) \times 10^{3}',
            'fL': '1234.57 \pm 0.10',
            'FL': '1234.57 \pm 0.10',
            'fL': '1234.57 \pm 0.10',
            'FL': '1234.57 \pm 0.10',            
            '%L': '(123457 \pm 10) \%'
        },
        #
        # ... combined with the spectroscopic notation:
        (-1.23, 3.4): {
            'SL': '-1.2(3.4)',
            'LS': '-1.2(3.4)',
            '.2ufSL': '-1.2(3.4)',
            '.2ufLS': '-1.2(3.4)'
        },

        # Special cases for the uncertainty (0, nan) and format
        # strings (extension S, L, U,..., global width, etc.):
        (-1.4e-12, 0): {
            'L': r'(-1.4 \pm 0) \times 10^{-12}',
            '10C': u'  -1.4e-12±         0',
            '13S': '  -1.4(0)e-12'
        },
        (-1.4e-12, float('nan')): {
            'L': r'(-1.4 \pm nan) \times 10^{-12}',
            '.2uG': '(-1.4+/-NAN)E-12',  # u ignored, format used
            '10': '  -1.4e-12+/-       nan',
            '15S': '  -1.4(nan)e-12',
            '15GS': '  -1.4(NAN)E-12'
        },

        (3.14e-10, 0.01e-10): {
            # Character (Unicode) strings:
            u'C': u'(3.140±0.010)e-10',  # PDG rules: 2 digits
            u'CL': ur'(3.140±0.010) \times 10^{-10}',
            # Truncated non-zero uncertainty:
            '.1e': '(3.1+/-0.0)e-10',
            '.1eS': '3.1(0.0)e-10'
        },
        
        # Some special cases:
        (1, float('nan')): {
            'g': '1+/-nan',
            'G': '1+/-NAN',
            '%': '(100.000000+/-nan)%',  # The % format type is like f
            # This is ugly, but consistent with '{:+05}'.format(float('nan'))
            '+05': '+0001+/-00nan',
            # 5 is the *minimal* width, 6 is the default number of
            # digits after the decimal point:
            '+05%': '(+100.000000+/-00nan)%'
        },
        (9.9, 0.1): {
            '.1ue': '(9.9+/-0.1)e+00',
            '.0fS': '10(0.)'
        },
        (9.99, 0.1): {
             # The precision has an effect on the exponent, like for
             # floats:
            '.2ue': '(9.99+/-0.10)e+00',  # Same exponent as for 9.99 alone
            '.1ue': '(1.00+/-0.01)e+01'  # Same exponent as for 9.99 alone
        },
        # 0 uncertainty: nominal value displayed like a float:
        (1.2345, 0): {
            '.2ue': '(1.23+/-0)e+00',
            '1.2ue': '1.23e+00+/-0',
            '.2uf': '1.23+/-0',
            '.2ufS': '1.23(0)',
            '.2fS': '1.23(0)',
            '': '1.2345+/-0',
            'g': '1.2345+/-0'
        },
        (1e5, 0): {
            'g': '100000+/-0'
        }, 
        (1e6, 0): {
            # A default precision of 6 is used because the uncertainty
            # cannot be used for defining a default precision (it does
            # not have a magnitude):
            'g': '(1+/-0)e+06'
        },
        (1e6+10, 0): {
            # A default precision of 6 is used because the uncertainty
            # cannot be used for defining a default precision (it does
            # not have a magnitude):
            'g': '(1.00001+/-0)e+06'
        },
        # Rounding of the uncertainty that "changes" the number of
        # significant digits:
        (1, 0.994): {
            '.3uf': '1.000+/-0.994',
            '.2uf': '1.00+/-0.99',
            '.1uf': '1+/-1'  # Discontinuity in the number of digits
        },
        (12.3, 2.3): {
            '.2ufS': '12.3(2.3)'  # Decimal point on the uncertainty
        },
        (12.3, 2.3): {
            '.1ufS': '12(2)'  # No decimal point on the uncertainty
        },
        (0, 0): {  # Make defining the first significant digit problematic
            '.1f': '0.0+/-0',  # Simple float formatting
            'g': '0+/-0'
        }
        
    }

    # ',' format option: introduced in Python 2.7
    if sys.version_info >= (2, 7):
        
        tests.update({
            (1234.56789, 0.012): {
                ',.1uf': '1,234.57+/-0.01'
                },

            (123456.789123, 1234.5678): {
                ',f': '123,457+/-1,235',  # Particle Data Group convention
                ',.4f': '123,456.7891+/-1,234.5678'
                }
        })
        
    if sys.version_info >= (2, 6):

        # Alignment is not available with the % formatting
        # operator of Python < 2.6:
        tests[(3.1415, 0.0001)].update({
            '*^+9.2uf': '+3.14150*+/-*0.00010*',
            '>9f': '  3.14150+/-  0.00010'  # Width and align
        })
        
    # If the locale was set to American (USA), the "n" format type can
    # be tested:
    if locale_set and sys.version_info >= (2, 6):
        tests[(23456.789123, 1234.56789123)] = {
            '.0n': '(2+/-0.1)e+04',
            '.6n': '23,456.8+/-1,234.57'
            }            

    # True if we can detect that the Jython interpreter is running this code:
    try:
        jython_detected = sys.subversion[0] == 'Jython'
    except AttributeError:
        jython_detected = False
    
    for (values, representations) in tests.iteritems():

        value = ufloat(*values)
        
        for (format_spec, result) in representations.iteritems():

            # Jython 2.5.2 does not always represent NaN as nan or NAN
            # in the CPython way: for example, '%.2g' % float('nan')
            # is '\ufffd'. The test is skipped, in this case:
            if jython_detected and isnan(value.std_dev):
                continue
            
            # Call that works with Python < 2.6 too:
            representation = value.format(format_spec)

            assert representation == result, (
                'Incorrect representation %r for format %r of %s+/-%s:'
                ' %r expected.'
                % (representation, format_spec, values[0], values[1],
                   result))

            # An empty format string is like calling str()
            # (http://docs.python.org/2/library/string.html#formatspec):
            if not format_spec:
                assert representation == str(value), (
                    'Empty format should give the same thing as str():'
                    ' %s obtained instead of %s'
                    % (representation, str(value)))
            
            # Parsing back into a number with uncertainty (unless the
            # LaTeX or comma notation is used):
            if (not set(format_spec).intersection('L,*%n')  # * = fill with *
                and '0nan' not in representation.lower()):  # "00nan"

                value_back = ufloat_fromstr(representation)

                # The original number and the new one should be consistent
                # with each other:
                try:

                    # The nominal value can be rounded to 0 when the
                    # uncertainty is larger (because p digits on the
                    # uncertainty can still show 0.00... for the
                    # nominal value). The relative error is infinite,
                    # so this should not cause an error:
                    if value_back.nominal_value:
                        assert numbers_close(value.nominal_value,
                                              value_back.nominal_value, 2.4e-1)

                    # If the uncertainty is zero, then the relative
                    # change can be large:
                    assert numbers_close(value.std_dev,
                                         value_back.std_dev, 3e-1)

                except AssertionError:
                    # !! The following string formatting requires
                    # str() to work (to not raise an exception):
                    raise AssertionError(
                        'Original value %s and value %s parsed from %r'
                        ' (obtained through format specification %r)'
                        ' are not close enough'
                        % (value, value_back, representation, format_spec))

def test_unicode_format():
    '''Test of the unicode formatting of numbers with uncertainties'''

    x = ufloat(3.14159265358979, 0.25)

    assert isinstance(u'Résultat = %s' % x.format(''), unicode)
    assert isinstance(u'Résultat = %s' % x.format('C'), unicode)
    
###############################################################################

# The tests below require NumPy, which is an optional package:
try:
    import numpy
except ImportError:
    pass
else:

    def arrays_close(m1, m2, precision=1e-4):
        """
        Returns True iff m1 and m2 are almost equal, where elements
        can be either floats or AffineScalarFunc objects.

        Two independent AffineScalarFunc objects are deemed equal if
        both their nominal value and uncertainty are equal (up to the
        given precision).
        
        m1, m2 -- NumPy matrices.
        precision -- precision passed through to
        uncertainties.test_uncertainties.numbers_close().
        """

        # ! numpy.allclose() is similar to this function, but does not
        # work on arrays that contain numbers with uncertainties, because
        # of the isinf() function.

        for (elmt1, elmt2) in zip(m1.flat, m2.flat):

            # For a simpler comparison, both elements are
            # converted to AffineScalarFunc objects:
            elmt1 = uncertainties.to_affine_scalar(elmt1)
            elmt2 = uncertainties.to_affine_scalar(elmt2)

            if not numbers_close(elmt1.nominal_value,
                                  elmt2.nominal_value, precision):
                return False

            if not numbers_close(elmt1.std_dev,
                                  elmt2.std_dev, precision):
                return False
        return True

    
    def test_numpy_comparison():
        "Comparison with a Numpy array."

        x = ufloat(1, 0.1)
        
        # Comparison with a different type:
        assert x != [x, x]
        
        # NumPy arrays can be compared, through element-wise
        # comparisons.  Numbers with uncertainties should yield the
        # same kind of results as pure floats (i.e., a NumPy array,
        # etc.).

        # We test the comparison operators both for the uncertainties
        # package *and* the NumPy package:

        # Equalities, etc.:
        assert len(x == numpy.arange(10)) == 10
        assert len(numpy.arange(10) == x) == 10
        assert len(x != numpy.arange(10)) == 10
        assert len(numpy.arange(10) != x) == 10
        assert len(x == numpy.array([x, x, x])) == 3
        assert len(numpy.array([x, x, x]) == x) == 3
        assert numpy.all(x == numpy.array([x, x, x]))
        
        # Inequalities:
        assert len(x < numpy.arange(10)) == 10
        assert len(numpy.arange(10) > x) == 10
        assert len(x <= numpy.arange(10)) == 10
        assert len(numpy.arange(10) >= x) == 10
        assert len(x > numpy.arange(10)) == 10
        assert len(numpy.arange(10) < x) == 10
        assert len(x >= numpy.arange(10)) == 10
        assert len(numpy.arange(10) <= x) == 10

        # More detailed test, that shows that the comparisons are
        # meaningful (x >= 0, but not x <= 1):
        assert numpy.all((x >= numpy.arange(3)) == [True, False, False])

    def test_correlated_values():
        """
        Correlated variables.
        Test through the input of the (full) covariance matrix.
        """

        u = uncertainties.ufloat(1, 0.1)
        cov = uncertainties.covariance_matrix([u])
        # "1" is used instead of u.nominal_value because
        # u.nominal_value might return a float.  The idea is to force
        # the new variable u2 to be defined through an integer nominal
        # value:
        u2, = uncertainties.correlated_values([1], cov)
        expr = 2*u2  # Calculations with u2 should be possible, like with u

        ####################    

        # Covariances between output and input variables:

        x = ufloat(1, 0.1)
        y = ufloat(2, 0.3)
        z = -3*x+y

        covs = uncertainties.covariance_matrix([x, y, z])

        # Test of the diagonal covariance elements:
        assert arrays_close(
            numpy.array([v.std_dev**2 for v in (x, y, z)]),
            numpy.array(covs).diagonal())
        
        # "Inversion" of the covariance matrix: creation of new
        # variables:
        (x_new, y_new, z_new) = uncertainties.correlated_values(
            [x.nominal_value, y.nominal_value, z.nominal_value],
            covs,
            tags = ['x', 'y', 'z'])

        # Even the uncertainties should be correctly reconstructed:
        assert arrays_close(numpy.array((x, y, z)),
                              numpy.array((x_new, y_new, z_new)))

        # ... and the covariances too:
        assert arrays_close(
            numpy.array(covs),
            numpy.array(uncertainties.covariance_matrix([x_new, y_new, z_new])))

        assert arrays_close(
            numpy.array([z_new]), numpy.array([-3*x_new+y_new]))

        ####################

        # ... as well as functional relations:

        u = ufloat(1, 0.05)
        v = ufloat(10, 0.1)
        sum_value = u+2*v

        # Covariance matrices:
        cov_matrix = uncertainties.covariance_matrix([u, v, sum_value])

        # Correlated variables can be constructed from a covariance
        # matrix, if NumPy is available:
        (u2, v2, sum2) = uncertainties.correlated_values(
            [x.nominal_value for x in [u, v, sum_value]],
            cov_matrix)

        # arrays_close() is used instead of numbers_close() because
        # it compares uncertainties too:
        assert arrays_close(numpy.array([u]), numpy.array([u2]))
        assert arrays_close(numpy.array([v]), numpy.array([v2]))
        assert arrays_close(numpy.array([sum_value]), numpy.array([sum2]))
        assert arrays_close(numpy.array([0]),
                              numpy.array([sum2-(u2+2*v2)]))


    def test_correlated_values_correlation_mat():
        '''
        Tests the input of correlated value.

        Test through their correlation matrix (instead of the
        covariance matrix).
        '''
        
        x = ufloat(1, 0.1)
        y = ufloat(2, 0.3)
        z = -3*x+y

        cov_mat = uncertainties.covariance_matrix([x, y, z])

        std_devs = numpy.sqrt(numpy.array(cov_mat).diagonal())
        
        corr_mat = cov_mat/std_devs/std_devs[numpy.newaxis].T

        # We make sure that the correlation matrix is indeed diagonal:
        assert (corr_mat-corr_mat.T).max() <= 1e-15
        # We make sure that there are indeed ones on the diagonal:
        assert (corr_mat.diagonal()-1).max() <= 1e-15

        # We try to recover the correlated variables through the
        # correlation matrix (not through the covariance matrix):

        nominal_values = [v.nominal_value for v in (x, y, z)]
        std_devs = [v.std_dev for v in (x, y, z)]
        x2, y2, z2 = uncertainties.correlated_values_norm(
            zip(nominal_values, std_devs), corr_mat)
        
        # arrays_close() is used instead of numbers_close() because
        # it compares uncertainties too:

        # Test of individual variables:
        assert arrays_close(numpy.array([x]), numpy.array([x2]))
        assert arrays_close(numpy.array([y]), numpy.array([y2]))
        assert arrays_close(numpy.array([z]), numpy.array([z2]))

        # Partial correlation test:
        assert arrays_close(numpy.array([0]), numpy.array([z2-(-3*x2+y2)]))

        # Test of the full covariance matrix:
        assert arrays_close(
            numpy.array(cov_mat),
            numpy.array(uncertainties.covariance_matrix([x2, y2, z2])))
<|MERGE_RESOLUTION|>--- conflicted
+++ resolved
@@ -629,11 +629,7 @@
 
             try:
                 float_func = getattr(float, op)
-<<<<<<< HEAD
             except AttributeError:  # Python 2.3's floats don't have __ne__
-=======
-            except AttributeError:  # Jython 2.5 does not have float.__ne__
->>>>>>> 3bab21de
                 continue
             
             # Determination of the correct truth value of func(x, y):
