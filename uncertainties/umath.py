'''
Mathematical operations that generalize many operations from the
standard math module so that they also work on numbers with
uncertainties.

Examples:

  from umath import sin
  
  # Manipulation of numbers with uncertainties:
  x = uncertainties.ufloat((3, 0.1))
  print sin(x)  # prints 0.141120008...+/-0.098999...

  # The umath functions also work on regular Python floats:
  print sin(3)  # prints 0.141120008...  This is a Python float.

Importing all the functions from this module into the global namespace
is possible.  This is encouraged when using a Python shell as a
calculator.  Example:

  import uncertainties
  from uncertainties.umath import *  # Imports tan(), etc.
  
  x = uncertainties.ufloat((3, 0.1))
  print tan(x)  # tan() is the uncertainties.umath.tan function

The numbers with uncertainties handled by this module are objects from
the uncertainties module, from either the Variable or the
AffineScalarFunc class.

(c) 2009-2010 by Eric O. LEBIGOT (EOL) <eric.lebigot@normalesup.org>.
Please send feature requests, bug reports, or feedback to this address.

This software is released under a dual license.  (1) The BSD license.
(2) Any other license, as long as it is obtained from the original
author.'''

from __future__ import division  # Many analytical derivatives depend on this

# Standard modules
import math
import sys
import itertools
import inspect

# Local modules
import uncertainties

from uncertainties import __author__, to_affine_scalar, AffineScalarFunc

###############################################################################

# We wrap the functions from the math module so that they keep track of
# uncertainties by returning a AffineScalarFunc object.

# Some functions from the math module cannot be adapted in a standard
# way so to work with AffineScalarFunc objects (either as their result
# or as their arguments):

# (1) Some functions return a result of a type whose value and
# variations (uncertainties) cannot be represented by AffineScalarFunc
# (e.g., math.frexp, which returns a tuple).  The exception raised
# when not wrapping them with wrap() is more obvious than the
# one obtained when wrapping them (in fact, the wrapped functions
# attempts operations that are not supported, such as calculation a
# subtraction on a result of type tuple).

# (2) Some functions don't take continuous scalar arguments (which can
# be varied during differentiation): math.fsum, math.factorial...
# Such functions can either be:

# - wrapped in a special way.

# - excluded from standard wrapping by adding their name to
# no_std_wrapping

# Math functions that have a standard interface: they take
# one or more float arguments, and return a scalar:
many_scalars_to_scalar_funcs = []

# Some functions require a specific treatment and must therefore be
# excluded from standard wrapping.  Functions
# no_std_wrapping = ['modf', 'frexp', 'ldexp', 'fsum', 'factorial']

# Functions with numerical derivatives:
num_deriv_funcs = ['fmod', 'gamma', 'isinf', 'isnan',
                   'lgamma', 'trunc']

# Functions that do not belong in many_scalars_to_scalar_funcs, but
# that have a version that handles uncertainties:
non_std_wrapped_funcs = []

# Function that copies the relevant attributes from generalized
# functions from the math module:
# This is a copy&paste job from the functools module, changing
# the default arugment for assigned
def wraps(wrapper,
          wrapped,
          assigned=('__doc__',),
          updated=('__dict__',)):
    """Update a wrapper function to look like the wrapped function.
    
    wrapper -- function to be updated
    wrapped -- original function
    assigned -- tuple naming the attributes assigned directly
    from the wrapped function to the wrapper function
    updated -- tuple naming the attributes of the wrapper that
    are updated with the corresponding attribute from the wrapped
    function.
    """
    for attr in assigned:
        setattr(wrapper, attr, getattr(wrapped, attr))
    for attr in updated:
        getattr(wrapper, attr).update(getattr(wrapped, attr, {}))
    # Return the wrapper so this can be used as a decorator via partial()
    return wrapper
                                    

########################################
# Wrapping of math functions:

# Fixed formulas for the derivatives of some functions from the math
# module (some functions might not be present in all version of
# Python).  Singular points are not taken into account.  The user
# should never give "large" uncertainties: problems could only appear
# if this assumption does not hold.

# Functions not mentioned in _fixed_derivatives have their derivatives
# calculated numerically.

# Functions that have singularities (possibly at infinity) benefit
# from analytical calculations (instead of the default numerical
# calculation).  Even slowly varying functions (e.g., abs()) yield
# more precise results when differentiated analytically, because of
# the loss of precision in numerical calculations.

#def log_1arg_der(x):
#    """
#    Derivative of log(x) (1-argument form).
#    """
#    return 1/x

def log_der0(*args):
    """
    Derivative of math.log() with respect to its first argument.

    Works whether 1 or 2 arguments are given.
    """    
    if len(args) == 1:
        return 1/args[0]
    else:
        return 1/args[0]/math.log(args[1])  # 2-argument form

    # The following version goes about as fast:
    
    ## A 'try' is used for the most common case because it is fast when no
    ## exception is raised:
    #try:
    #    return log_1arg_der(*args)  # Argument number check
    #except TypeError:
    #    return 1/args[0]/math.log(args[1])  # 2-argument form


def _deriv_copysign(x,y):
    if x >= 0:
        return math.copysign(1, y)
    else:
        return -math.copysign(1, y)
    
def _deriv_fabs(x):
    if x >= 0:
        return 1
    else:
        return -1

_erf_coef = 2/math.sqrt(math.pi)  # Optimization for erf()

fixed_derivatives = {
    # In alphabetical order, here:
    'acos': [lambda x: -1/math.sqrt(1-x**2)],
    'acosh': [lambda x: 1/math.sqrt(x**2-1)],
    'asin': [lambda x: 1/math.sqrt(1-x**2)],
    'asinh': [lambda x: 1/math.sqrt(1+x**2)],
    'atan': [lambda x: 1/(1+x**2)],
    'atan2': [lambda y, x: x/(x**2+y**2),  # Correct for x == 0
              lambda y, x: -y/(x**2+y**2)],  # Correct for x == 0
    'atanh': [lambda x: 1/(1-x**2)],
    'ceil': [lambda x: 0],
    'copysign': [_deriv_copysign,
                 lambda x, y: 0],
    'cos': [lambda x: -math.sin(x)],
    'cosh': [math.sinh],
    'degrees': [lambda x: math.degrees(1)],
    'erf': [lambda x: exp(-x**2)*_erf_coef],
    'erfc': [lambda x: -exp(-x**2)*_erf_coef],
    'exp': [math.exp],
    'expm1': [math.exp],
    'fabs': [_deriv_fabs],
    'floor': [lambda x: 0],
    'hypot': [lambda x, y: x/math.hypot(x, y),
              lambda x, y: y/math.hypot(x, y)],
    'log': [log_der0,
            lambda x, y: -math.log(x, y)/y/math.log(y)],
    'log10': [lambda x: 1/x/math.log(10)],
    'log1p': [lambda x: 1/(1+x)],
    'pow': [lambda x, y: y*math.pow(x, y-1),
            lambda x, y: math.log(x) * math.pow(x, y)],
    'radians': [lambda x: math.radians(1)],
    'sin': [math.cos],
    'sinh': [math.cosh],
    'sqrt': [lambda x: 0.5/math.sqrt(x)],
    'tan': [lambda x: 1+math.tan(x)**2],
    'tanh': [lambda x: 1-math.tanh(x)**2]
    }

# Many built-in functions in the math module are wrapped with a
# version which is uncertainty aware:

this_module = sys.modules[__name__]

# for (name, attr) in vars(math).items():
for name in dir(math):

    if name in fixed_derivatives:  # Priority to functions in fixed_derivatives
        derivatives = fixed_derivatives[name]
    elif name in num_deriv_funcs:
        # Functions whose derivatives are calculated numerically by
        # this module fall here (isinf, fmod,...):
        derivatives = None  # Means: numerical calculation required
    else:
        continue  # 'name' not wrapped by this module (__doc__, e, etc.)

    func = getattr(math, name)
    
    setattr(this_module, name,
            wraps(uncertainties.wrap(func, derivatives), func))
    
    many_scalars_to_scalar_funcs.append(name)

###############################################################################
    
########################################
# Special cases: some of the functions from no_std_wrapping:

##########
# The math.factorial function is not converted to an uncertainty-aware
# function, because it does not handle non-integer arguments: it does
# not make sense to give it an argument with a numerical error
# (whereas this would be relevant for the gamma function).

##########

# fsum takes a single argument, which cannot be differentiated.
# However, each of the arguments inside this single list can
# be a variable.  We handle this in a specific way:

if sys.version_info[:2] >= (2, 6):    

    # For drop-in compatibility with the math module:
    factorial = math.factorial
    non_std_wrapped_funcs.append('factorial')


    # We wrap math.fsum

    original_func = math.fsum  # For optimization purposes

    # The function below exists so that temporary variables do not
    # pollute the module namespace:
    def wrapped_fsum():
        """
        Returns an uncertainty-aware version of math.fsum, which must
        be contained in _original_func.
        """

        # The fsum function is flattened, in order to use the
        # wrap() wrapper:

        flat_fsum = lambda *args: original_func(args)

        flat_fsum_wrap = uncertainties.wrap(
            flat_fsum, itertools.repeat(lambda *args: 1))

        return wraps(lambda arg_list: flat_fsum_wrap(*arg_list),
                     original_func)

    fsum = wrapped_fsum()
    non_std_wrapped_funcs.append('fsum')

##########

def modf(x):
    """
    Version of modf that works for numbers with uncertainty, and also
    for regular numbers.
    """
    
    # The code below is inspired by uncertainties.wrap().  It is
    # simpler because only 1 argument is given, and there is no
    # delegation to other functions involved (as for __mul__, etc.).
    
    aff_func = to_affine_scalar(x)

    (frac_part, int_part) = math.modf(aff_func.nominal_value)

    if aff_func.derivatives:
        # The derivative of the fractional part is simply 1: the
        # derivatives of modf(x)[0] are the derivatives of x:
        return (AffineScalarFunc(frac_part, aff_func.derivatives), int_part)
    else:
        # This function was not called with an AffineScalarFunc
        # argument: there is no need to return numbers with uncertainties:
        return (frac_part, int_part)
modf = uncertainties.set_doc(math.modf.__doc__)(modf)
    
many_scalars_to_scalar_funcs.append('modf')

def ldexp(x, y):
    # The code below is inspired by uncertainties.wrap().  It is
    # simpler because only 1 argument is given, and there is no
    # delegation to other functions involved (as for __mul__, etc.).

    # Another approach would be to add an additional argument to
    # uncertainties.wrap() so that some arguments are automatically
    # considered as constants.

    aff_func = to_affine_scalar(x)  # y must be an integer, for math.ldexp

    if aff_func.derivatives:
        factor = 2**y
        return AffineScalarFunc(
            math.ldexp(aff_func.nominal_value, y),
            # Chain rule:
            dict([(var, factor*deriv)
                  for (var, deriv) in aff_func.derivatives.iteritems()]))
    else:
        # This function was not called with an AffineScalarFunc
        # argument: there is no need to return numbers with uncertainties:

        # aff_func.nominal_value is not passed instead of x, because
        # we do not have to care about the type of the return value of
        # math.ldexp, this way (aff_func.nominal_value might be the
        # value of x coerced to a difference type [int->float, for
        # instance]):
        return math.ldexp(x, y)
<<<<<<< HEAD
ldexp = uncertainties.set_doc(math.ldexp.__doc__)(ldexp)
    
many_scalar_to_scalar_funcs.append('ldexp')
=======
many_scalars_to_scalar_funcs.append('ldexp')
>>>>>>> a0593bc3

def frexp(x):
    """
    Version of frexp that works for numbers with uncertainty, and also
    for regular numbers.
    """

    # The code below is inspired by uncertainties.wrap().  It is
    # simpler because only 1 argument is given, and there is no
    # delegation to other functions involved (as for __mul__, etc.).

    aff_func = to_affine_scalar(x)

    if aff_func.derivatives:
        result = math.frexp(aff_func.nominal_value)
        # With frexp(x) = (m, e), dm/dx = 1/(2**e):
        factor = 1/(2**result[1])
        return (
            AffineScalarFunc(
                result[0],
                # Chain rule:
                dict([(var, factor*deriv)
                      for (var, deriv) in aff_func.derivatives.iteritems()])),
            # The exponent is an integer and is supposed to be
            # continuous (small errors):
            result[1])
    else:
        # This function was not called with an AffineScalarFunc
        # argument: there is no need to return numbers with uncertainties:
        return math.frexp(x)
frexp = uncertainties.set_doc(math.frexp.__doc__)(frexp)
    
non_std_wrapped_funcs.append('frexp')

###############################################################################
# Exported functions:

__all__ = many_scalars_to_scalar_funcs + non_std_wrapped_funcs
<|MERGE_RESOLUTION|>--- conflicted
+++ resolved
@@ -343,13 +343,9 @@
         # value of x coerced to a difference type [int->float, for
         # instance]):
         return math.ldexp(x, y)
-<<<<<<< HEAD
 ldexp = uncertainties.set_doc(math.ldexp.__doc__)(ldexp)
     
-many_scalar_to_scalar_funcs.append('ldexp')
-=======
 many_scalars_to_scalar_funcs.append('ldexp')
->>>>>>> a0593bc3
 
 def frexp(x):
     """
