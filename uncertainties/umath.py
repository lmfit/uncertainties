--- conflicted
+++ resolved
@@ -161,10 +161,6 @@
     #except TypeError:
     #    return 1/args[0]/math.log(args[1])  # 2-argument form
 
-<<<<<<< HEAD
-
-=======
->>>>>>> c2981aa5
 def _deriv_copysign(x,y):
     if x >= 0:
         return math.copysign(1, y)
@@ -191,11 +187,7 @@
     else:
         return math.log(x) * math.pow(x, y)
     
-<<<<<<< HEAD
-_erf_coef = 2/math.sqrt(math.pi)  # Optimization for erf()
-=======
 erf_coef = 2/math.sqrt(math.pi)  # Optimization for erf()
->>>>>>> c2981aa5
 
 fixed_derivatives = {
     # In alphabetical order, here:
