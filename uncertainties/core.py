# coding=utf-8

"""
Main module for the uncertainties package, with internal functions.
"""

# The idea behind this module is to replace the result of mathematical
# operations by a local approximation of the defining function.  For
# example, sin(0.2+/-0.01) becomes the affine function
# (AffineScalarFunc object) whose nominal value is sin(0.2) and
# whose variations are given by sin(0.2+delta) = 0.98...*delta.
# Uncertainties can then be calculated by using this local linear
# approximation of the original function.

from __future__ import division  # Many analytical derivatives depend on this

from builtins import str, zip, range, object
from math import isnan, sqrt  # Optimization: no attribute look-up
from typing import Optional, Union
import functools
from warnings import warn

from uncertainties.formatting import format_ufloat
from uncertainties.parsing import str_to_number_with_uncert
from . import ops
from uncertainties.ops import (
    _wrap,
    set_doc,
    nan_if_exception,
    modified_operators,
    modified_ops_with_reflection,
)
from uncertainties.ucombo import UCombo, UAtom

# Attributes that are always exported (some other attributes are
# exported only if the NumPy module is available...):
__all__ = [
    # All sub-modules and packages are not imported by default,
    # in particular because NumPy might be unavailable.
    "ufloat",  # Main function: returns a number with uncertainty
    "ufloat_fromstr",  # Important function: returns a number with uncertainty
    # Uniform access to nominal values and standard deviations:
    "nominal_value",
    "std_dev",
    # Utility functions (more are exported if NumPy is present):
    "covariance_matrix",
    # Class for testing whether an object is a number with
    # uncertainty.  Not usually created by users (except through the
    # Variable subclass), but possibly manipulated by external code
    # ['derivatives()' method, etc.].
    "UFloat",
    # Wrapper for allowing non-pure-Python function to handle
    # quantitities with uncertainties:
    "wrap",
    # used internally and will be removed by linter if not here
    "nan_if_exception",
    "modified_operators",
    "modified_ops_with_reflection",
    "correlated_values",
    "correlated_values_norm",
    "correlation_matrix",
]

###############################################################################
## Definitions that depend on the availability of NumPy:


try:
    import numpy
except ImportError:
    numpy = None


def correlated_values(nom_values, covariance_mat, tags=None):
    """
    Return numbers with uncertainties (AffineScalarFunc objects)
    that correctly reproduce the given covariance matrix, and have
    the given (float) values as their nominal value.

    The correlated_values_norm() function returns the same result,
    but takes a correlation matrix instead of a covariance matrix.

    The list of values and the covariance matrix must have the
    same length, and the matrix must be a square (symmetric) one.

    The numbers with uncertainties returned depend on newly
    created, independent variables (Variable objects).

    nom_values -- sequence with the nominal (real) values of the
    numbers with uncertainties to be returned.

    covariance_mat -- full covariance matrix of the returned numbers with
    uncertainties. For example, the first element of this matrix is the
    variance of the first number with uncertainty. This matrix must be a
    NumPy array-like (list of lists, NumPy array, etc.).

    tags -- if 'tags' is not None, it must list the tag of each new
    independent variable.

    This function raises NotImplementedError if numpy cannot be
    imported.
    """
    if numpy is None:
        msg = (
            "uncertainties was not able to import numpy so "
            "correlated_values is unavailable."
        )
        raise NotImplementedError(msg)
    # !!! It would in principle be possible to handle 0 variance
    # variables by first selecting the sub-matrix that does not contain
    # such variables (with the help of numpy.ix_()), and creating
    # them separately.

    std_devs = numpy.sqrt(numpy.diag(covariance_mat))

    # For numerical stability reasons, we go through the correlation
    # matrix, because it is insensitive to any change of scale in the
    # quantities returned. However, care must be taken with 0 variance
    # variables: calculating the correlation matrix cannot be simply done
    # by dividing by standard deviations. We thus use specific
    # normalization values, with no null value:
    norm_vector = std_devs.copy()
    norm_vector[norm_vector == 0] = 1

    return correlated_values_norm(
        # !! The following zip() is a bit suboptimal: correlated_values()
        # separates back the nominal values and the standard deviations:
        list(zip(nom_values, std_devs)),
        covariance_mat / norm_vector / norm_vector[:, numpy.newaxis],
        tags,
    )


def correlated_values_norm(values_with_std_dev, correlation_mat, tags=None):
    """
    Return correlated values like correlated_values(), but takes
    instead as input:

    - nominal (float) values along with their standard deviation, and
    - a correlation matrix (i.e. a normalized covariance matrix).

    values_with_std_dev -- sequence of (nominal value, standard
    deviation) pairs. The returned, correlated values have these
    nominal values and standard deviations.

    correlation_mat -- correlation matrix between the given values, except
    that any value with a 0 standard deviation must have its correlations
    set to 0, with a diagonal element set to an arbitrary value (something
    close to 0-1 is recommended, for a better numerical precision).  When
    no value has a 0 variance, this is the covariance matrix normalized by
    standard deviations, and thus a symmetric matrix with ones on its
    diagonal.  This matrix must be an NumPy array-like (list of lists,
    NumPy array, etc.).

    tags -- like for correlated_values().

    This function raises NotImplementedError if numpy cannot be
    imported.
    """
    if numpy is None:
        msg = (
            "uncertainties was not able to import numpy so "
            "correlated_values_norm is unavailable."
        )
        raise NotImplementedError(msg)

    # If no tags were given, we prepare tags for the newly created
    # variables:
    if tags is None:
        tags = (None,) * len(values_with_std_dev)

    (nominal_values, std_devs) = numpy.transpose(values_with_std_dev)

    # We diagonalize the correlation matrix instead of the
    # covariance matrix, because this is generally more stable
    # numerically. In fact, the covariance matrix can have
    # coefficients with arbitrary values, through changes of units
    # of its input variables. This creates numerical instabilities.
    #
    # The covariance matrix is diagonalized in order to define
    # the independent variables that model the given values:
    (variances, transform) = numpy.linalg.eigh(correlation_mat)

    # Numerical errors might make some variances negative: we set
    # them to zero:
    variances[variances < 0] = 0.0

    # Creation of new, independent variables:

    ind_vars = tuple(
        UCombo(((UAtom(tag), sqrt(variance)),))
        for variance, tag in zip(variances, tags)
    )

    # The coordinates of each new uncertainty as a function of the
    # new variables must include the variable scale (standard deviation):
    transform *= std_devs[:, numpy.newaxis]

    corr_vars = []
    for sub_coords in transform:
        corr_var = sum(
            (ind_var * coord for ind_var, coord in zip(ind_vars, sub_coords)),
            UCombo(()),
        )
        corr_vars.append(corr_var)

    # Representation of the initial correlated values:
    values_funcs = tuple(
        UFloat(value, corr_var) for (corr_var, value) in zip(corr_vars, nominal_values)
    )

    return values_funcs


def correlation_matrix(nums_with_uncert):
    """
    Return the correlation matrix of the given sequence of
    numbers with uncertainties, as a NumPy array of floats.

    This function raises NotImplementedError if numpy cannot be
    imported.
    """
    if numpy is None:
        msg = (
            "uncertainties was not able to import numpy so "
            "correlation_matrix is unavailable."
        )
        raise NotImplementedError(msg)

    cov_mat = numpy.array(covariance_matrix(nums_with_uncert))

    std_devs = numpy.sqrt(cov_mat.diagonal())

    return cov_mat / std_devs / std_devs[numpy.newaxis].T


########################################
class UFloat(object):
    """
    UFloat objects represent random variables.

    UFloat objects are represented by a float nominal value which gives
    the mean of the abstract random variable and a UCombo uncertainty.
    The UCombo uncertainty is a linear combination of UAtom where each
    UAtom is like a random variable with zero mean and unity variance.

    The variance and standard deviation of the UFloat random variable
    can be calculated using the uncertainty UCombo. Also, if two UFloat
    objects share uncertainty dependence on any shared UAtoms then those
    two UFloat's may exhibit correlations which can be calculated.

    Finally, UFloat objects can pass through simple or complicated
    mathematical operations such as addition or trigonometric
    manipulations. The result of these operations will be new UFloat
    objects whose uncertainty is calculated according to the rules of
    linear error propagation.
    """

    __slots__ = ("_nominal_value", "_uncertainty")

    def __init__(
        self,
        nominal_value: float,
        uncertainty: Union[UCombo, Union[float, int]],
        tag: Optional[str] = None,
    ):
        """
        nominal_value -- (float) mean value of the random variable.

        uncertainty -- Uncertainty of the random variable. This can either be a UCombo
        object which represents a linear combination of UAtoms or a simple non-negative
        float. In the latter case the non-negative float uncertainty will be created to
        use a single term UCombo with a new UAtom using that float as the weight for the
        single new UAtom.

        tag -- (string) optional tag for the new UAtom used if the uncertainty is a
        float such that a new UCombo and UAtom is generated.
        """
        self._nominal_value = float(nominal_value)
        if isinstance(uncertainty, (float, int)):
            if not isnan(uncertainty) and uncertainty < 0:
                raise NegativeStdDev("The standard deviation cannot be negative")
            if uncertainty == 0:
                uncertainty = UCombo(())
            else:
                uncertainty = UCombo(((UAtom(tag=tag), float(uncertainty)),))
        self._uncertainty = uncertainty

    @property
    def nominal_value(self):
        """Nominal value of the random number."""
        return self._nominal_value

    @property
    def n(self):
        """Abbreviation for nominal_value"""
        return self.nominal_value

    @property
    def uncertainty(self):
        return self._uncertainty

    def covariance(self, other):
        return self.uncertainty.covariance(other.uncertainty)

    @property
    def error_components(self):
        """
<<<<<<< HEAD
        The uncertainty is stored as a float-weighted linear combination of
        UAtom objects. Each UAtom is unique and independent of all other UAtoms.
        Each UAtom has a standard deviation of unity.

        This method returns a dictionary mapping each UAtom with which the
        AffineScalarFunc is correlated to its corresponding float weight.
        """
        return self.uncertainty.expanded
=======
        Individual components of the standard deviation of the affine
        function (in absolute value), returned as a dictionary with
        Variable objects as keys. The returned variables are the
        independent variables that the affine function depends on.

        This method assumes that the derivatives contained in the
        object take scalar values (and are not a tuple, like what
        math.frexp() returns, for instance).
        """
        error_components = {
            variable: abs(derivative * variable._std_dev)
            for variable, derivative in self.derivatives.items()
        }
        return error_components
>>>>>>> e7407cb4

    @property
    def std_dev(self):
        """Standard deviation of the affine function."""
        return self.uncertainty.std_dev

    @property
    def s(self):
        """Abbreviation for std_dev."""
        return self.std_dev

    def __eq__(self, other):
        if not isinstance(other, type(self)):
            return NotImplemented
        diff = self - other
        return diff.n == 0 and diff.s == 0

    def __repr__(self):
        if self.std_dev == 0:
            std_dev_str = "0"
        else:
            std_dev_str = repr(self.std_dev)

        num_repr = f"{self.nominal_value}+/-{std_dev_str}"
        return num_repr

    def __str__(self):
        return self.format("")

    def __hash__(self):
        return hash((self.nominal_value, self.uncertainty))

    @set_doc(format_ufloat.__doc__)
    def __format__(self, format_spec):
        return format_ufloat(self, format_spec)

    @set_doc("""
        Return the same result as self.__format__(format_spec), or
        equivalently as the format(self, format_spec) of Python 2.6+.

        This method is meant to be used for formatting numbers with
        uncertainties in Python < 2.6, with '... %s ...' %
        num.format('.2e').
        """)
    def format(self, format_spec):
        return format_ufloat(self, format_spec)

    def std_score(self, value):
        """
        Return 'value' - nominal value, in units of the standard
        deviation.

        Raises a ValueError exception if the standard deviation is zero.
        """
        try:
            return (value - self._nominal_value) / self.std_dev
        except ZeroDivisionError:
            raise ValueError("The standard deviation is zero:" " undefined result")


ops.add_arithmetic_ops(UFloat)
ops.add_comparative_ops(UFloat)
to_affine_scalar = UFloat._to_affine_scalar

<<<<<<< HEAD
# Legacy alias for UFloat
AffineScalarFunc = UFloat
=======
        # All the slot attributes are gathered.

        # Classes that do not define __slots__ have the __slots__ of
        # one of their parents (the first parent with their own
        # __slots__ in MRO). This is why the slot names are first
        # gathered (with repetitions removed, in general), and their
        # values obtained later.

        all_slots = set()

        for cls in type(self).mro():
            # In the diamond inheritance pattern, some parent classes
            # may not have __slots__:
            slot_names = getattr(cls, "__slots__", ())

            # Slot names can be given in various forms (string,
            # sequence, iterable):
            if isinstance(slot_names, str):
                all_slots.add(slot_names)  # Single name
            else:
                all_slots.update(slot_names)

        # The slot values are stored:
        for name in all_slots:
            try:
                # !! It might happen that '__dict__' is itself a slot
                # name. In this case, its value is saved
                # again. Alternatively, the loop could be done on
                # all_slots - {'__dict__'}:
                all_attrs[name] = getattr(self, name)
            except AttributeError:
                pass  # Undefined slot attribute

        return all_attrs

    def __setstate__(self, data_dict):
        """
        Hook for the pickle module.
        """
        for name, value in data_dict.items():
            # Contrary to the default __setstate__(), this does not
            # necessarily save to the instance dictionary (because the
            # instance might contain slots):
            setattr(self, name, value)


ops.add_arithmetic_ops(AffineScalarFunc)

# Nicer name, for users: isinstance(ufloat(...), UFloat) is
# True. Also: isinstance(..., UFloat) is the test for "is this a
# number with uncertainties from the uncertainties package?":
UFloat = AffineScalarFunc
>>>>>>> e7407cb4


def wrap(f, derivatives_args=None, derivatives_kwargs=None):
    """Wrap a function f into one that accepts Variables.

    The function f must return a float or integer value.  The returned
    wrapped function will return values with both uncertainties and
    correlations, but can be used as a drop-in replacement for the
    original function.

    Arguments:
    ----------
    derivatives_args: list or iterable
           list or tupleof derivative functionss or None with respect to
           the positional arguments of `f`.  See Note 1.
    derivatives_kwargs: dictionary
           dict of derivative functionss or None with respect to the
           keyword arguments of `f`.  See Note 1.

    Notes:
    -------
    1.  Each function must be the partial derivative of f with respect to the
        corresponding positional parameters, and must have the same signature
        as ``f``. `derivative_args` hold derivitative functions for positional
        arguments (include `*varargs`), while  `derivative_kwargs` holds
        derivitative functions for keyword arguments (include `**kwargs`). If an
        entry is `None` or not supplied, and if the argument value isa numeric
        Variable, a numerical derivative will be used. Non-numeric are ignored.
    2.  If derivatives are meaningless or the function is not function is not
        differentiable, the derivative funcion should return NaN for values
        for which the the function is not differentiable.

    Example:
    --------
    To wrap `sin`, one could do
       >>> from uncertainties import wrap, umath
       >>> import math
       >>> usin_a = wrap(math.sin)   # uses numerical derivative
       >>> usin_b = wrap(math.sin, [math.cos])  # use analytic derivative
       >>> usin_c = umath.sin        # builtin, same as usin_2

    These will all give the same result.
    """
    return _wrap(
        AffineScalarFunc,
        f,
        derivatives_args=derivatives_args,
        derivatives_kwargs=derivatives_kwargs,
    )


###############################################################################


class NegativeStdDev(Exception):
    """Raise for a negative standard deviation"""

    pass


###############################################################################

# Utilities


def nominal_value(x):
    """
    Return the nominal value of x if it is a quantity with
    uncertainty (i.e., an AffineScalarFunc object); otherwise, returns
    x unchanged.

    This utility function is useful for transforming a series of
    numbers, when only some of them generally carry an uncertainty.
    """

    if isinstance(x, AffineScalarFunc):
        return x.nominal_value
    else:
        return x


def std_dev(x):
    """
    Return the standard deviation of x if it is a quantity with
    uncertainty (i.e., an AffineScalarFunc object); otherwise, returns
    the float 0.

    This utility function is useful for transforming a series of
    numbers, when only some of them generally carry an uncertainty.
    """

    if isinstance(x, AffineScalarFunc):
        return x.std_dev
    else:
        return 0.0


def uncertainty(x):
    if isinstance(x, UFloat):
        return x.uncertainty
    else:
        return UCombo(())


def covariance_matrix(nums_with_uncert):
    """
    Return a matrix that contains the covariances between the given
    sequence of numbers with uncertainties (AffineScalarFunc objects).
    The resulting matrix implicitly depends on their ordering in
    'nums_with_uncert'.

    The covariances are floats (never int objects).

    The returned covariance matrix is the exact linear approximation
    result, if the nominal values of the numbers with uncertainties
    and of their variables are their mean.  Otherwise, the returned
    covariance matrix should be close to its linear approximation
    value.

    The returned matrix is a list of lists.
    """
    # See PSI.411 in EOL's notes.

    covariance_matrix = []
    for i1, expr1 in enumerate(nums_with_uncert, 1):
        error_components_1 = expr1.error_components
        uatoms_1 = set(error_components_1)
        coefs_expr1 = []

        for expr2 in nums_with_uncert[:i1]:
            error_components_2 = expr2.error_components
            uatom_2 = set(error_components_2)
            coefs_expr1.append(
                sum(
                    (
                        (error_components_1[uatom] * error_components_2[uatom])
                        # uatom is common to both numbers with uncertainties:
                        for uatom in uatoms_1.intersection(uatom_2)
                    ),
                    # The result is always a float (sum() with no terms
                    # returns an integer):
                    0.0,
                )
            )

        covariance_matrix.append(coefs_expr1)

    # We symmetrize the matrix:
    for i, covariance_coefs in enumerate(covariance_matrix):
        covariance_coefs.extend(
            [covariance_matrix[j][i] for j in range(i + 1, len(covariance_matrix))]
        )

    return covariance_matrix


def ufloat_fromstr(representation, tag=None):
    """
    Create an uncertainties Variable from a string representation.
    Several representation formats are supported.

    Arguments:
    ----------
    representation: string
        string representation of a value with uncertainty
    tag:   string or `None`
        optional tag for tracing and organizing Variables ['None']

    Returns:
    --------
    uncertainties Variable.

    Notes:
    --------
    1. Invalid representations raise a ValueError.

    2. Using the form "nominal(std)" where "std" is an integer creates
       a Variable with "std" giving the least significant digit(s).
       That is, "1.25(3)" is the same as `ufloat(1.25, 0.03)`,
       while "1.25(3.)" is the same as `ufloat(1.25, 3.)`

    3. If the representation does not contain an uncertainty, an
       uncertainty of 1 in the least significant digit is assigned to
       the nominal value. For nominal values corresponding to "nan", an
       uncertainty of 1 is assigned.

    Examples:
    -----------

    >>> from uncertainties import ufloat_fromstr
    >>> x = ufloat_fromstr("12.58+/-0.23")  # = ufloat(12.58, 0.23)
    >>> x = ufloat_fromstr("12.58 ± 0.23")  # = ufloat(12.58, 0.23)
    >>> x = ufloat_fromstr("3.85e5 +/- 2.3e4")  # = ufloat(3.8e5, 2.3e4)
    >>> x = ufloat_fromstr("(38.5 +/- 2.3)e4")  # = ufloat(3.8e5, 2.3e4)

    >>> x = ufloat_fromstr("72.1(2.2)")  # = ufloat(72.1, 2.2)
    >>> x = ufloat_fromstr("72.15(4)")  # = ufloat(72.15, 0.04)
    >>> x = ufloat_fromstr("680(41)e-3")  # = ufloat(0.68, 0.041)
    >>> x = ufloat_fromstr("23.2")  # = ufloat(23.2, 0.1)
    >>> x = ufloat_fromstr("23.29")  # = ufloat(23.29, 0.01)
    >>> x = ufloat_fromstr("nan")  # = ufloat(numpy.nan, 1.0)

    >>> x = ufloat_fromstr("680.3(nan)") # = ufloat(680.3, numpy.nan)
    """
    (nom, std) = str_to_number_with_uncert(representation.strip())
    return ufloat(nom, std, tag)


def ufloat(nominal_value, std_dev, tag=None):
    """
    Create an uncertainties Variable

    Arguments:
    ----------
    nominal_value: float
        nominal value of Variable
    std_dev:   float or `None`
        standard error of Variable, or `None` if not available [`None`]
    tag:   string or `None`
        optional tag for tracing and organizing Variables ['None']

    Returns:
    --------
    uncertainties Variable

    Examples
    ----------
    >>> from uncertainties import ufloat
    >>> a = ufloat(5, 0.2)
    >>> b = ufloat(1000, 30, tag='kilo')


    Notes:
    --------
    1. `nominal_value` is typically interpreted as `mean` or `central value`
    2. `std_dev` is typically interpreted as `standard deviation` or the
        1-sigma level uncertainty.
    3. The returned Variable will have attributes `nominal_value`, `std_dev`,
       and `tag` which match the input values.
    """
    if std_dev == 0:
        warn(
            "Using UFloat objects with std_dev==0 may give unexpected results.",
            stacklevel=2,
        )
    return UFloat(nominal_value, std_dev, tag=tag)


# Deprecated UFloat methods


def deprecation_wrapper(func, msg):
    @functools.wraps(func)
    def wrapped(*args, **kwargs):
        warn(msg, FutureWarning, stacklevel=2)
        return func(*args, **kwargs)

    return wrapped<|MERGE_RESOLUTION|>--- conflicted
+++ resolved
@@ -306,7 +306,6 @@
     @property
     def error_components(self):
         """
-<<<<<<< HEAD
         The uncertainty is stored as a float-weighted linear combination of
         UAtom objects. Each UAtom is unique and independent of all other UAtoms.
         Each UAtom has a standard deviation of unity.
@@ -315,22 +314,6 @@
         AffineScalarFunc is correlated to its corresponding float weight.
         """
         return self.uncertainty.expanded
-=======
-        Individual components of the standard deviation of the affine
-        function (in absolute value), returned as a dictionary with
-        Variable objects as keys. The returned variables are the
-        independent variables that the affine function depends on.
-
-        This method assumes that the derivatives contained in the
-        object take scalar values (and are not a tuple, like what
-        math.frexp() returns, for instance).
-        """
-        error_components = {
-            variable: abs(derivative * variable._std_dev)
-            for variable, derivative in self.derivatives.items()
-        }
-        return error_components
->>>>>>> e7407cb4
 
     @property
     def std_dev(self):
@@ -341,12 +324,6 @@
     def s(self):
         """Abbreviation for std_dev."""
         return self.std_dev
-
-    def __eq__(self, other):
-        if not isinstance(other, type(self)):
-            return NotImplemented
-        diff = self - other
-        return diff.n == 0 and diff.s == 0
 
     def __repr__(self):
         if self.std_dev == 0:
@@ -395,63 +372,8 @@
 ops.add_comparative_ops(UFloat)
 to_affine_scalar = UFloat._to_affine_scalar
 
-<<<<<<< HEAD
 # Legacy alias for UFloat
 AffineScalarFunc = UFloat
-=======
-        # All the slot attributes are gathered.
-
-        # Classes that do not define __slots__ have the __slots__ of
-        # one of their parents (the first parent with their own
-        # __slots__ in MRO). This is why the slot names are first
-        # gathered (with repetitions removed, in general), and their
-        # values obtained later.
-
-        all_slots = set()
-
-        for cls in type(self).mro():
-            # In the diamond inheritance pattern, some parent classes
-            # may not have __slots__:
-            slot_names = getattr(cls, "__slots__", ())
-
-            # Slot names can be given in various forms (string,
-            # sequence, iterable):
-            if isinstance(slot_names, str):
-                all_slots.add(slot_names)  # Single name
-            else:
-                all_slots.update(slot_names)
-
-        # The slot values are stored:
-        for name in all_slots:
-            try:
-                # !! It might happen that '__dict__' is itself a slot
-                # name. In this case, its value is saved
-                # again. Alternatively, the loop could be done on
-                # all_slots - {'__dict__'}:
-                all_attrs[name] = getattr(self, name)
-            except AttributeError:
-                pass  # Undefined slot attribute
-
-        return all_attrs
-
-    def __setstate__(self, data_dict):
-        """
-        Hook for the pickle module.
-        """
-        for name, value in data_dict.items():
-            # Contrary to the default __setstate__(), this does not
-            # necessarily save to the instance dictionary (because the
-            # instance might contain slots):
-            setattr(self, name, value)
-
-
-ops.add_arithmetic_ops(AffineScalarFunc)
-
-# Nicer name, for users: isinstance(ufloat(...), UFloat) is
-# True. Also: isinstance(..., UFloat) is the test for "is this a
-# number with uncertainties from the uncertainties package?":
-UFloat = AffineScalarFunc
->>>>>>> e7407cb4
 
 
 def wrap(f, derivatives_args=None, derivatives_kwargs=None):
