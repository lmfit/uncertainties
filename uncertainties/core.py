--- conflicted
+++ resolved
@@ -15,17 +15,10 @@
 from __future__ import division  # Many analytical derivatives depend on this
 
 from builtins import str, zip, range, object
-<<<<<<< HEAD
 from math import isnan, sqrt  # Optimization: no attribute look-up
 from typing import Optional, Union
-=======
 import functools
-from math import sqrt, isfinite  # Optimization: no attribute look-up
 from warnings import warn
-
-import copy
-import collections
->>>>>>> 185984dd
 
 from uncertainties.formatting import format_ufloat
 from uncertainties.parsing import str_to_number_with_uncert
@@ -646,10 +639,7 @@
        and `tag` which match the input values.
     """
 
-<<<<<<< HEAD
     return UFloat(nominal_value, std_dev, tag=tag)
-=======
-    return Variable(nominal_value, std_dev, tag=tag)
 
 
 # Deprecated UFloat methods
@@ -680,5 +670,4 @@
         AffineScalarFunc,
         method_name,
         deprecation_wrapper(getattr(AffineScalarFunc, method_name), message),
-    )
->>>>>>> 185984dd
+    )