# coding=utf-8

"""
Main module for the uncertainties package, with internal functions.
"""

# The idea behind this module is to replace the result of mathematical
# operations by a local approximation of the defining function.  For
# example, sin(0.2+/-0.01) becomes the affine function
# (AffineScalarFunc object) whose nominal value is sin(0.2) and
# whose variations are given by sin(0.2+delta) = 0.98...*delta.
# Uncertainties can then be calculated by using this local linear
# approximation of the original function.

from __future__ import division  # Many analytical derivatives depend on this

from builtins import str, next, map, zip, range, object
import math
from math import sqrt, log, isnan, isinf  # Optimization: no attribute look-up
import re
import sys
if sys.version_info < (3,):
     from past.builtins import basestring
else:
     # Avoid importing from past in Python 3 since it utilizes the builtin
     # 'imp' module, which is deprecated as of Python 3.4, see
     # https://docs.python.org/3/library/imp.html. The 2to3 tool replaces
     # basestring with str, so that's what we effectively do here as well:
     basestring = str

try:
    from math import isinfinite  # !! Python 3.2+
except ImportError:
    def isinfinite(x):
        return isinf(x) or isnan(x)

import copy
import warnings
import itertools
import inspect
import numbers
import collections

# The following restricts the local function getargspec() to the common
# features of inspect.getargspec() and inspect.getfullargspec():
if sys.version_info < (3,):  # !! Could be removed when moving to Python 3 only
    from inspect import getargspec
else:
    from inspect import getfullargspec as getargspec

# Attributes that are always exported (some other attributes are
# exported only if the NumPy module is available...):
__all__ = [

    # All sub-modules and packages are not imported by default,
    # in particular because NumPy might be unavailable.

    'ufloat',  # Main function: returns a number with uncertainty
    'ufloat_fromstr',  # Important function: returns a number with uncertainty

    # Uniform access to nominal values and standard deviations:
    'nominal_value',
    'std_dev',

    # Utility functions (more are exported if NumPy is present):
    'covariance_matrix',

    # Class for testing whether an object is a number with
    # uncertainty.  Not usually created by users (except through the
    # Variable subclass), but possibly manipulated by external code
    # ['derivatives()' method, etc.].
    'UFloat',

    # Wrapper for allowing non-pure-Python function to handle
    # quantitities with uncertainties:
    'wrap'

    ]

###############################################################################

def set_doc(doc_string):
    """
    Decorator function that sets the docstring to the given text.

    It is useful for functions whose docstring is calculated
    (including string substitutions).
    """
    def set_doc_string(func):
        func.__doc__ = doc_string
        return func
    return set_doc_string

# Some types known to not depend on Variable objects are put in
# CONSTANT_TYPES.  The most common types can be put in front, as this
# may slightly improve the execution speed.
FLOAT_LIKE_TYPES = (numbers.Number,)
CONSTANT_TYPES = FLOAT_LIKE_TYPES+(complex,)

###############################################################################
## Definitions that depend on the availability of NumPy:


try:
    import numpy
except ImportError:
    pass
else:

    # NumPy numbers do not depend on Variable objects:
    FLOAT_LIKE_TYPES += (numpy.generic,)
    CONSTANT_TYPES += FLOAT_LIKE_TYPES[-1:]

    # Entering variables as a block of correlated values.  Only available
    # if NumPy is installed.

    #! It would be possible to dispense with NumPy, but a routine should be
    # written for obtaining the eigenvectors of a symmetric matrix.  See
    # for instance Numerical Recipes: (1) reduction to tri-diagonal
    # [Givens or Householder]; (2) QR / QL decomposition.

    def correlated_values(nom_values, covariance_mat, tags=None):
        """
        Return numbers with uncertainties (AffineScalarFunc objects)
        that correctly reproduce the given covariance matrix, and have
        the given (float) values as their nominal value.

        The correlated_values_norm() function returns the same result,
        but takes a correlation matrix instead of a covariance matrix.

        The list of values and the covariance matrix must have the
        same length, and the matrix must be a square (symmetric) one.

        The numbers with uncertainties returned depend on newly
        created, independent variables (Variable objects).

        nom_values -- sequence with the nominal (real) values of the
        numbers with uncertainties to be returned.

        covariance_mat -- full covariance matrix of the returned numbers with
        uncertainties. For example, the first element of this matrix is the
        variance of the first number with uncertainty. This matrix must be a
        NumPy array-like (list of lists, NumPy array, etc.). 

        tags -- if 'tags' is not None, it must list the tag of each new
        independent variable.
        """

        # !!! It would in principle be possible to handle 0 variance
        # variables by first selecting the sub-matrix that does not contain
        # such variables (with the help of numpy.ix_()), and creating 
        # them separately.
        
        std_devs = numpy.sqrt(numpy.diag(covariance_mat))

        # For numerical stability reasons, we go through the correlation
        # matrix, because it is insensitive to any change of scale in the
        # quantities returned. However, care must be taken with 0 variance
        # variables: calculating the correlation matrix cannot be simply done
        # by dividing by standard deviations. We thus use specific
        # normalization values, with no null value:
        norm_vector = std_devs.copy()
        norm_vector[norm_vector==0] = 1

        return correlated_values_norm(
            # !! The following zip() is a bit suboptimal: correlated_values()
            # separates back the nominal values and the standard deviations:
            list(zip(nom_values, std_devs)),
            covariance_mat/norm_vector/norm_vector[:,numpy.newaxis],
            tags)

    __all__.append('correlated_values')

    def correlated_values_norm(values_with_std_dev, correlation_mat,
                               tags=None):
        '''
        Return correlated values like correlated_values(), but takes
        instead as input:

        - nominal (float) values along with their standard deviation, and
        - a correlation matrix (i.e. a normalized covariance matrix).

        values_with_std_dev -- sequence of (nominal value, standard
        deviation) pairs. The returned, correlated values have these
        nominal values and standard deviations.

        correlation_mat -- correlation matrix between the given values, except
        that any value with a 0 standard deviation must have its correlations
        set to 0, with a diagonal element set to an arbitrary value (something
        close to 0-1 is recommended, for a better numerical precision).  When
        no value has a 0 variance, this is the covariance matrix normalized by
        standard deviations, and thus a symmetric matrix with ones on its
        diagonal.  This matrix must be an NumPy array-like (list of lists,
        NumPy array, etc.).

        tags -- like for correlated_values().
        '''

        # If no tags were given, we prepare tags for the newly created
        # variables:
        if tags is None:
            tags = (None,) * len(values_with_std_dev)

        (nominal_values, std_devs) = numpy.transpose(values_with_std_dev)

        # We diagonalize the correlation matrix instead of the
        # covariance matrix, because this is generally more stable
        # numerically. In fact, the covariance matrix can have
        # coefficients with arbitrary values, through changes of units
        # of its input variables. This creates numerical instabilities.
        #
        # The covariance matrix is diagonalized in order to define
        # the independent variables that model the given values:
        (variances, transform) = numpy.linalg.eigh(correlation_mat)

        # Numerical errors might make some variances negative: we set
        # them to zero:
        variances[variances < 0] = 0.

        # Creation of new, independent variables:

        # We use the fact that the eigenvectors in 'transform' are
        # special: 'transform' is unitary: its inverse is its transpose:

        variables = tuple(
            # The variables represent "pure" uncertainties:
            Variable(0, sqrt(variance), tag)
            for (variance, tag) in zip(variances, tags))

        # The coordinates of each new uncertainty as a function of the
        # new variables must include the variable scale (standard deviation):
        transform *= std_devs[:, numpy.newaxis] 
        
        # Representation of the initial correlated values:
        values_funcs = tuple(
            AffineScalarFunc(
                value,
                LinearCombination(dict(zip(variables, coords))))
            for (coords, value) in zip(transform, nominal_values))

        return values_funcs

    __all__.append('correlated_values_norm')

###############################################################################

# Mathematical operations with local approximations (affine scalar
# functions)

class NotUpcast(Exception):
    'Raised when an object cannot be converted to a number with uncertainty'

def to_affine_scalar(x):
    """
    Transforms x into a constant affine scalar function
    (AffineScalarFunc), unless it is already an AffineScalarFunc (in
    which case x is returned unchanged).

    Raises an exception unless x belongs to some specific classes of
    objects that are known not to depend on AffineScalarFunc objects
    (which then cannot be considered as constants).
    """

    if isinstance(x, AffineScalarFunc):
        return x

    if isinstance(x, CONSTANT_TYPES):
        # No variable => no derivative:
        return AffineScalarFunc(x, LinearCombination({}))

    # Case of lists, etc.
    raise NotUpcast("%s cannot be converted to a number with"
                    " uncertainty" % type(x))

# Step constant for numerical derivatives in
# partial_derivative(). Value chosen to as to get better numerical
# results:
STEP_SIZE = sqrt(sys.float_info.epsilon)

# !! It would be possible to split the partial derivative calculation
# into two functions: one for positional arguments (case of integer
# arg_ref) and one for keyword arguments (case of string
# arg_ref). However, this would either duplicate the code for the
# numerical differentiation, or require a call, which is probably more
# expensive in time than the tests done here.
def partial_derivative(f, arg_ref):
    """
    Return a function that numerically calculates the partial
    derivative of function f with respect to its argument arg_ref.

    arg_ref -- describes which variable to use for the
    differentiation. If f is called with f(*args, **kwargs) arguments,
    an integer represents the index of an argument in args, and a
    string represents the name of an argument in kwargs.
    """

    # Which set of function parameter contains the variable to be
    # changed? the positional or the optional keyword arguments?
    change_kwargs = isinstance(arg_ref, basestring)

    def partial_derivative_of_f(*args, **kwargs):
        """
        Partial derivative, calculated with the (-epsilon, +epsilon)
        method, which is more precise than the (0, +epsilon) method.
        """

        # args_with_var contains the arguments (either args or kwargs)
        # that contain the variable that must be shifted, as a mutable
        # object (because the variable contents will be modified):

        # The values in args need to be modified, for the
        # differentiation: it is converted to a list:
        if change_kwargs:
            args_with_var = kwargs
        else:
            args_with_var = list(args)

        # The step is relative to the parameter being varied, so that
        # shifting it does not suffer from finite precision limitations:
        step = STEP_SIZE*abs(args_with_var[arg_ref])
        if not step:
            # Arbitrary, but "small" with respect to 1:
            step = STEP_SIZE

        args_with_var[arg_ref] += step

        if change_kwargs:
            shifted_f_plus = f(*args, **args_with_var)
        else:
            shifted_f_plus = f(*args_with_var, **kwargs)

        args_with_var[arg_ref] -= 2*step  # Optimization: only 1 list copy

        if change_kwargs:
            shifted_f_minus = f(*args, **args_with_var)
        else:
            shifted_f_minus = f(*args_with_var, **kwargs)

        return (shifted_f_plus - shifted_f_minus)/2/step

    return partial_derivative_of_f

class NumericalDerivatives(object):
    """
    Convenient access to the partial derivatives of a function,
    calculated numerically.
    """
    # This is not a list because the number of arguments of the
    # function is not known in advance, in general.

    def __init__(self, function):
        """
        'function' is the function whose derivatives can be computed.
        """
        self._function = function

    def __getitem__(self, n):
        """
        Return the n-th numerical derivative of the function.
        """
        return partial_derivative(self._function, n)

class IndexableIter(object):
    '''
    Iterable whose values can also be accessed through indexing.

    The input iterable values are cached.

    Some attributes:

    iterable -- iterable used for returning the elements one by one.

    returned_elements -- list with the elements directly accessible.
    through indexing. Additional elements are obtained from self.iterable.

    none_converter -- function that takes an index and returns the
    value to be returned when None is obtained form the iterable
    (instead of None).
    '''

    def __init__(self, iterable, none_converter=lambda index: None):
        '''
        iterable -- iterable whose values will be returned.

        none_converter -- function applied to None returned
        values. The value that replaces None is none_converter(index),
        where index is the index of the element.
        '''
        self.iterable = iterable
        self.returned_elements = []
        self.none_converter = none_converter

    def __getitem__(self, index):

        returned_elements = self.returned_elements

        try:

            return returned_elements[index]

        except IndexError:  # Element not yet cached

            for pos in range(len(returned_elements), index+1):

                value = next(self.iterable)

                if value is None:
                    value = self.none_converter(pos)

                returned_elements.append(value)

            return returned_elements[index]

    def __str__(self):
        return '<%s: [%s...]>' % (
            self.__class__.__name__,
            ', '.join(map(str, self.returned_elements)))

def wrap(f, derivatives_args=[], derivatives_kwargs={}):
    """
    Wraps a function f into a function that also accepts numbers with
    uncertainties (UFloat objects); the wrapped function returns the
    value of f with the correct uncertainty and correlations. The
    wrapped function is intended to be used as a drop-in replacement
    for the original function: they can be called in the exact same
    way, the only difference being that numbers with uncertainties can
    be given to the wrapped function where f accepts float arguments.

    Doing so may be necessary when function f cannot be expressed
    analytically (with uncertainties-compatible operators and
    functions like +, *, umath.sin(), etc.).

    f must return a float-like (i.e. a float, an int, etc., not a
    list, etc.), unless when called with no number with
    uncertainty. This is because the wrapped function generally
    returns numbers with uncertainties: they represent a probability
    distribution over the real numbers.

    If the wrapped function is called with no argument that has an
    uncertainty, the value of f is returned.

    Parameters: the derivatives_* parameters can be used for defining
    some of the partial derivatives of f. All the (non-None)
    derivatives must have the same signature as f.

    derivatives_args --

        Iterable that, when iterated over, returns either derivatives
        (functions) or None. derivatives_args can in particular be a
        simple sequence (list or tuple) that gives the derivatives of
        the first positional parameters of f.

        Each function must be the partial derivative of f with respect
        to the corresponding positional parameters.  These functions
        take the same arguments as f.

        The positional parameters of a function are usually
        positional-or-keyword parameters like in the call func(a,
        b=None). However, they also include var-positional parameters
        given through the func(a, b, *args) *args syntax. In the last
        example, derivatives_args can be an iterable that returns the
        derivative with respect to a, b and then to each optional
        argument in args.

        A value of None (instead of a function) obtained when
        iterating over derivatives_args is automatically replaced by
        the relevant numerical derivative. This derivative is not used
        if the corresponding argument is not a number with
        uncertainty. A None value can therefore be used for non-scalar
        arguments of f (like string arguments).

        If the derivatives_args iterable yields fewer derivatives than
        needed, wrap() automatically sets the remaining unspecified
        derivatives to None (i.e. to the automatic numerical
        calculation of derivatives).

        An indefinite number of derivatives can be specified by having
        derivatives_args be an infinite iterator; this can for
        instance be used for specifying the derivatives of functions
        with a undefined number of argument (like sum(), whose partial
        derivatives all return 1).

    derivatives_kwargs --

        Dictionary that maps keyword parameters to their derivatives,
        or None (as in derivatives_args).

        Keyword parameters are defined as being those of kwargs when f
        has a signature of the form f(..., **kwargs). In Python 3,
        these keyword parameters also include keyword-only parameters.

        Non-mapped keyword parameters are replaced automatically by
        None: the wrapped function will use, if necessary, numerical
        differentiation for these parameters (as with
        derivatives_args).

        Note that this dictionary only maps keyword *parameters* from
        the *signature* of f. The way the wrapped function is called
        is immaterial: for example, if f has signature f(a, b=None),
        then derivatives_kwargs should be the empty dictionary, even
        if the wrapped f can be called a wrapped_f(a=123, b=42).

    Example (for illustration purposes only, as
    uncertainties.umath.sin() runs faster than the examples that
    follow): wrap(math.sin) is a sine function that can be applied to
    numbers with uncertainties.  Its derivative will be calculated
    numerically.  wrap(math.sin, [None]) would have produced the same
    result.  wrap(math.sin, [math.cos]) is the same function, but with
    an analytically defined derivative.

    Numerically calculated derivatives are meaningless when the
    function is not differentiable (e.g., math.hypot(x, y) in (x, y) =
    (0, 0), and sqrt(x) in x = 0). The corresponding uncertainties are
    either meaningless (case of hypot) or raise an exception when
    calculated (case of sqrt). In such cases, it is recommended (but
    not mandatory) to supply instead a derivative function that
    returns NaN where the function is not differentiable. This
    function can still numerically calculate the derivative where
    defined, for instance by using the
    uncertainties.core.partial_derivative() function.

    The correctness of the supplied analytical derivatives an be
    tested by setting them to None instead and comparing the
    analytical and the numerical differentiation results.

    Note on efficiency: the wrapped function assumes that f cannot
    accept numbers with uncertainties as arguments. If f actually does
    handle some arguments even when they have an uncertainty, the
    wrapped function ignores this fact, which might lead to a
    performance hit: wrapping a function that actually accepts numbers
    with uncertainty is likely to make it slower.
    """

    derivatives_args_index = IndexableIter(
        # Automatic addition of numerical derivatives in case the
        # supplied derivatives_args is shorter than the number of
        # arguments in *args:
        itertools.chain(derivatives_args, itertools.repeat(None)))


    # Derivatives for keyword arguments (includes var-keyword
    # parameters **kwargs, but also var-or-keyword parameters, and
    # keyword-only parameters (Python 3):

    derivatives_all_kwargs = {}

    for (name, derivative) in derivatives_kwargs.items():

        # Optimization: None keyword-argument derivatives are converted
        # right away to derivatives (instead of doing this every time a
        # None derivative is encountered when calculating derivatives):

        if derivative is None:
            derivatives_all_kwargs[name] = partial_derivative(f, name)
        else:
            derivatives_all_kwargs[name] = derivative

    # When the wrapped function is called with keyword arguments that
    # map to positional-or-keyword parameters, their derivative is
    # looked for in derivatives_all_kwargs.  We define these
    # additional derivatives:

    try:
        argspec = getargspec(f)
    except TypeError:
        # Some functions do not provide meta-data about their
        # arguments (see PEP 362). One cannot use keyword arguments
        # for positional-or-keyword parameters with them: nothing has
        # to be done:
        pass
    else:
        # With Python 3, there is no need to handle keyword-only
        # arguments (and therefore to use inspect.getfullargspec())
        # because they are already handled by derivatives_kwargs.

        for (index, name) in enumerate(argspec.args):

            # The following test handles the case of
            # positional-or-keyword parameter for which automatic
            # numerical differentiation is used: when the wrapped
            # function is called with a keyword argument for this
            # parameter, the numerical derivative must be calculated
            # with respect to the parameter name. In the other case,
            # where the wrapped function is called with a positional
            # argument, the derivative with respect to its index must
            # be used:

            derivative = derivatives_args_index[index]

            if derivative is None:
                derivatives_all_kwargs[name] = partial_derivative(f, name)
            else:
                derivatives_all_kwargs[name] = derivative

    # Optimization: None derivatives for the positional arguments are
    # converted to the corresponding numerical differentiation
    # function (instead of doing this over and over later every time a
    # None derivative is found):

    none_converter = lambda index: partial_derivative(f, index)

    for (index, derivative) in enumerate(
        derivatives_args_index.returned_elements):
        if derivative is None:
            derivatives_args_index.returned_elements[index] = (
                none_converter(index))

    # Future None values are also automatically converted:
    derivatives_args_index.none_converter = none_converter


    ## Wrapped function:

    #! Setting the doc string after "def f_with...()" does not
    # seem to work.  We define it explicitly:
    @set_doc("""\
    Version of %s(...) that returns an affine approximation
    (AffineScalarFunc object), if its result depends on variables
    (Variable objects).  Otherwise, returns a simple constant (when
    applied to constant arguments).

    Warning: arguments of the function that are not AffineScalarFunc
    objects must not depend on uncertainties.Variable objects in any
    way.  Otherwise, the dependence of the result in
    uncertainties.Variable objects will be incorrect.

    Original documentation:
    %s""" % (f.__name__, f.__doc__))
    def f_with_affine_output(*args, **kwargs):

        ########################################
        # The involved random variables must first be gathered, so
        # that they can be independently updated.

        # The arguments that contain an uncertainty (AffineScalarFunc
        # objects) are gathered, as positions or names; they will be
        # replaced by their nominal value in order to calculate
        # the necessary derivatives of f.

        pos_w_uncert = [index for (index, value) in enumerate(args)
                        if isinstance(value, AffineScalarFunc)]
        names_w_uncert = [key for (key, value) in kwargs.items()
                          if isinstance(value, AffineScalarFunc)]

        ########################################
        # Value of f() at the nominal value of the arguments with
        # uncertainty:

        # The usual behavior of f() is kept, if no number with
        # uncertainty is provided:
        if (not pos_w_uncert) and (not names_w_uncert):
            return f(*args, **kwargs)

        ### Nominal values of the (scalar) arguments:

        # !! Possible optimization: If pos_w_uncert is empty, there
        # is actually no need to create a mutable version of args and
        # one could do args_values = args.  However, the wrapped
        # function is typically called with numbers with uncertainties
        # as positional arguments (i.e., pos_w_uncert is not emtpy),
        # so this "optimization" is not implemented here.

        ## Positional arguments:
        args_values = list(args)  # Now mutable: modified below
        # Arguments with an uncertainty are converted to their nominal
        # value:
        for index in pos_w_uncert:
            args_values[index] = args[index].nominal_value

        ## Keyword arguments:

        # For efficiency reasons, kwargs is not copied. Instead, its
        # values with uncertainty are modified:

        # The original values with uncertainties are needed: they are
        # saved in the following dictionary (which only contains
        # values with uncertainty):

        kwargs_uncert_values = {}

        for name in names_w_uncert:
            value_with_uncert = kwargs[name]
            # Saving for future use:
            kwargs_uncert_values[name] = value_with_uncert
            # The original dictionary is modified (for efficiency reasons):
            kwargs[name] = value_with_uncert.nominal_value

        f_nominal_value = f(*args_values, **kwargs)

        # If the value is not a float, then this code cannot provide
        # the result, as it returns a UFloat, which represents a
        # random real variable. This happens for instance when
        # ufloat()*numpy.array() is calculated: the
        # AffineScalarFunc.__mul__ operator, obtained through wrap(),
        # returns a NumPy array, not a float:
        if not isinstance(f_nominal_value, FLOAT_LIKE_TYPES):
            return NotImplemented

        ########################################

        # Calculation of the linear part of the function value,
        # defined by (coefficient, argument) pairs, where 'argument'
        # is an AffineScalarFunc (for all AffineScalarFunc found as
        # argument of f):
        linear_part = []

        for pos in pos_w_uncert:
            linear_part.append((
                # Coefficient:
                derivatives_args_index[pos](*args_values, **kwargs),
                # Linear part of the AffineScalarFunc expression:
                args[pos]._linear_part))

        for name in names_w_uncert:

            # Optimization: caching of the automatic numerical
            # derivatives for keyword arguments that are
            # discovered. This gives a speedup when the original
            # function is called repeatedly with the same keyword
            # arguments:
            derivative = derivatives_all_kwargs.setdefault(
                name,
                # Derivative never needed before:
                partial_derivative(f, name))

            linear_part.append((
                # Coefficient:
                derivative(*args_values, **kwargs),
                # Linear part of the AffineScalarFunc expression:
                kwargs_uncert_values[name]._linear_part))

        # The function now returns the necessary linear approximation
        # to the function:
        return AffineScalarFunc(
            f_nominal_value, LinearCombination(linear_part))

    f_with_affine_output = set_doc("""\
    Version of %s(...) that returns an affine approximation
    (AffineScalarFunc object), if its result depends on variables
    (Variable objects).  Otherwise, returns a simple constant (when
    applied to constant arguments).

    Warning: arguments of the function that are not AffineScalarFunc
    objects must not depend on uncertainties.Variable objects in any
    way.  Otherwise, the dependence of the result in
    uncertainties.Variable objects will be incorrect.

    Original documentation:
    %s""" % (f.__name__, f.__doc__))(f_with_affine_output)

    # It is easier to work with f_with_affine_output, which represents
    # a wrapped version of 'f', when it bears the same name as 'f':
    # ! __name__ is read-only, in Python 2.3:
    f_with_affine_output.name = f.__name__

    return f_with_affine_output


def force_aff_func_args(func):
    """
    Takes an operator op(x, y) and wraps it.

    The constructed operator returns func(x, to_affine_scalar(y)) if y
    can be upcast with to_affine_scalar(); otherwise, it returns
    NotImplemented.

    Thus, func() is only called on two AffineScalarFunc objects, if
    its first argument is an AffineScalarFunc.
    """

    def op_on_upcast_args(x, y):
        """
        Return %s(self, to_affine_scalar(y)) if y can be upcast
        through to_affine_scalar.  Otherwise returns NotImplemented.
        """ % func.__name__

        try:
            y_with_uncert = to_affine_scalar(y)
        except NotUpcast:
            # This module does not know how to handle the comparison:
            # (example: y is a NumPy array, in which case the NumPy
            # array will decide that func() should be applied
            # element-wise between x and all the elements of y):
            return NotImplemented
        else:
            return func(x, y_with_uncert)

    return op_on_upcast_args

########################################

# Definition of boolean operators, that assume that self and
# y_with_uncert are AffineScalarFunc.

# The fact that uncertainties must be small is used, here: the
# comparison functions are supposed to be constant for most values of
# the random variables.

# Even though uncertainties are supposed to be small, comparisons
# between 3+/-0.1 and 3.0 are handled correctly (even though x == 3.0 is
# not a constant function in the 3+/-0.1 interval).  The comparison
# between x and x is handled too, when x has an uncertainty.  In fact,
# as explained in the main documentation, it is possible to give a
# useful meaning to the comparison operators, in these cases.

def eq_on_aff_funcs(self, y_with_uncert):
    """
    __eq__ operator, assuming that both self and y_with_uncert are
    AffineScalarFunc objects.
    """
    difference = self - y_with_uncert
    # Only an exact zero difference means that self and y are
    # equal numerically:
    return not(difference._nominal_value or difference.std_dev)

def ne_on_aff_funcs(self, y_with_uncert):
    """
    __ne__ operator, assuming that both self and y_with_uncert are
    AffineScalarFunc objects.
    """

    return not eq_on_aff_funcs(self, y_with_uncert)

def gt_on_aff_funcs(self, y_with_uncert):
    """
    __gt__ operator, assuming that both self and y_with_uncert are
    AffineScalarFunc objects.
    """
    return self._nominal_value > y_with_uncert._nominal_value

def ge_on_aff_funcs(self, y_with_uncert):
    """
    __ge__ operator, assuming that both self and y_with_uncert are
    AffineScalarFunc objects.
    """

    return (gt_on_aff_funcs(self, y_with_uncert)
            or eq_on_aff_funcs(self, y_with_uncert))

def lt_on_aff_funcs(self, y_with_uncert):
    """
    __lt__ operator, assuming that both self and y_with_uncert are
    AffineScalarFunc objects.
    """
    return self._nominal_value < y_with_uncert._nominal_value

def le_on_aff_funcs(self, y_with_uncert):
    """
    __le__ operator, assuming that both self and y_with_uncert are
    AffineScalarFunc objects.
    """

    return (lt_on_aff_funcs(self, y_with_uncert)
            or eq_on_aff_funcs(self, y_with_uncert))

########################################

def first_digit(value):
    '''
    Return the first digit position of the given value, as an integer.

    0 is the digit just before the decimal point. Digits to the right
    of the decimal point have a negative position.

    Return 0 for a null value.
    '''
    try:
        return int(math.floor(math.log10(abs(value))))
    except ValueError:  # Case of value == 0
        return 0

def PDG_precision(std_dev):
    '''
    Return the number of significant digits to be used for the given
    standard deviation, according to the rounding rules of the
    Particle Data Group (2010)
    (http://pdg.lbl.gov/2010/reviews/rpp2010-rev-rpp-intro.pdf).

    Also returns the effective standard deviation to be used for
    display.
    '''

    exponent = first_digit(std_dev)

    # The first three digits are what matters: we get them as an
    # integer number in [100; 999).
    #
    # In order to prevent underflow or overflow when calculating
    # 10**exponent, the exponent is slightly modified first and a
    # factor to be applied after "removing" the new exponent is
    # defined.
    #
    # Furthermore, 10**(-exponent) is not used because the exponent
    # range for very small and very big floats is generally different.
    if exponent >= 0:
        # The -2 here means "take two additional digits":
        (exponent, factor) = (exponent-2, 1)
    else:
        (exponent, factor) = (exponent+1, 1000)
    digits = int(std_dev/10.**exponent*factor)  # int rounds towards zero

    # Rules:
    if digits <= 354:
        return (2, std_dev)
    elif digits <= 949:
        return (1, std_dev)
    else:
        # The parentheses matter, for very small or very large
        # std_dev:
        return (2, 10.**exponent*(1000/factor))

# Definition of a basic (format specification only, no full-feature
# format string) formatting function that works whatever the version
# of Python. This function exists so that the more capable format() is
# used instead of the % formatting operator, if available:
robust_format = format

# Exponent letter: the keys are the possible main_fmt_type values of
# format_num():
EXP_LETTERS = {'f': 'e', 'F': 'E'}

def robust_align(orig_str, fill_char, align_option, width):
    '''
    Aligns the given string with the given fill character.

    orig_str -- string to be aligned (str or unicode object).

    fill_char -- if empty, space is used.

    align_option -- as accepted by format().

    wdith -- string that contains the width.
    '''

    # print "ALIGNING", repr(orig_str), "WITH", fill_char+align_option,
    # print "WIDTH", width

    return format(orig_str, fill_char+align_option+width)

# Maps some Unicode code points ("-", "+", and digits) to their
# superscript version:
TO_SUPERSCRIPT = {
    0x2b: u'⁺',
    0x2d: u'⁻',
    0x30: u'⁰',
    0x31: u'¹',
    0x32: u'²',
    0x33: u'³',
    0x34: u'⁴',
    0x35: u'⁵',
    0x36: u'⁶',
    0x37: u'⁷',
    0x38: u'⁸',
    0x39: u'⁹'
    }

# Inverted TO_SUPERSCRIPT table, for use with unicode.translate():
#
#! Python 2.7+ can use a dictionary comprehension instead:
FROM_SUPERSCRIPT = {
    ord(sup): normal for (normal, sup) in TO_SUPERSCRIPT.items()}

def to_superscript(value):
    '''
    Return a (Unicode) string with the given value as superscript characters.

    The value is formatted with the %d %-operator format.

    value -- integer.
    '''

    return (u'%d' % value).translate(TO_SUPERSCRIPT)

def nrmlze_superscript(number_str):
    '''
    Return a string with superscript digits transformed into regular digits.

    Non-superscript digits are not changed before the conversion. Thus, the
    string can also contain regular digits.

    ValueError is raised if the conversion cannot be done.

    number_str -- string to be converted (of type str, but also possibly, for 
    Python 2, unicode, which allows this string to contain superscript digits).
    '''
    # !! Python 3 doesn't need this str(), which is only here for giving the
    # .translate() method to str objects in Python 2 (this str() comes
    # from the builtins module of the future package and is therefore
    # a subclass of unicode, in Python 2):
    return int(str(number_str).translate(FROM_SUPERSCRIPT))

PM_SYMBOLS = {'pretty-print': u'±', 'latex': r' \pm ', 'default': '+/-'}

# Multiplication symbol for pretty printing (so that pretty printing can
# be customized):
MULT_SYMBOLS = {'pretty-print': u'×', 'latex': r'\times'}

# Function that transforms a numerical exponent produced by format_num() into
# the corresponding string notation (for non-default modes):
EXP_PRINT = {
    'pretty-print': lambda common_exp: u'%s10%s' % (
        MULT_SYMBOLS['pretty-print'], to_superscript(common_exp)),
    'latex': lambda common_exp: r' %s 10^{%d}' % (
        MULT_SYMBOLS['latex'], common_exp)}

# Symbols used for grouping (typically between parentheses) in format_num():
GROUP_SYMBOLS = {
    'pretty-print': ('(', ')'),
    # Because of possibly exponents inside the parentheses (case of a
    # specified field width), it is better to use auto-adjusting
    # parentheses. This has the side effect of making the part between
    # the parentheses non-breakable (the text inside parentheses in a
    # LaTeX math expression $...$ can be broken).
    'latex': (r'\left(', r'\right)'),
    'default': ('(', ')')  # Basic text mode
    }

def format_num(nom_val_main, error_main, common_exp,
               fmt_parts, prec, main_pres_type, options):
    u'''
    Return a formatted number with uncertainty.

    Null errors (error_main) are displayed as the integer 0, with
    no decimal point.

    The formatting can be customized globally through the PM_SYMBOLS,
    MULT_SYMBOLS, GROUP_SYMBOLS and EXP_PRINT dictionaries, which contain
    respectively the symbol for ±, for multiplication, for parentheses, and a
    function that maps an exponent to something like "×10²" (using
    MULT_SYMBOLS).

    Each of these dictionary has (at least) a 'pretty-print' and a 'latex' key,
    that define the symbols to be used for these two output formats (the
    PM_SYMBOLS and GROUP_SYMBOLS also have a 'default' key for the default
    output format). For example, the defaults for the 'pretty-print' format
    are:

    - PM_SYMBOLS['pretty-print'] = '±'
    - MULT_SYMBOLS['pretty-print'] = '×'
    - GROUP_SYMBOLS['pretty-print'] = ( '(', ')' )
    - EXP_PRINT['pretty-print']: see the source code.

    Arguments:

    nom_val_main, error_main -- nominal value and error, before using
    common_exp (e.g., "1.23e2" would have a main value of 1.23;
    similarly, "12.3+/-0.01" would have a main value of 12.3).

    common_exp -- common exponent to use. If None, no common exponent
    is used.

    fmt_parts -- mapping that contains at least the following parts of
    the format specification: fill, align, sign, zero, width, comma,
    type; the value are strings. These format specification parts are
    handled. The width is applied to each value, or, if the shorthand
    notation is used, globally. If the error is special (zero, NaN, inf),
    the parts are applied as much as possible to the nominal value.

    prec -- precision to use with the main_pres_type format type
    (see below).

    main_pres_type -- format presentation type, either "f" or
    "F". This defines how the mantissas, exponents and NaN/inf values are
    represented (in the same way as for float). None, the empty
    string, or "%" are not accepted.

    options -- options (as an object that support membership testing, like for
    instance a string). "P" is for pretty-printing ("±" between the nominal
    value and the error, superscript exponents, etc.). "L" is for a LaTeX
    output. "S" is for the shorthand notation 1.23(1). "p" is for making sure
    that the …±… part is surrounded by parentheses.  "%" adds a final percent
    sign, and parentheses if the shorthand notation is not used. Options can
    be combined. The P option has priority over the L option (if both are
    given). For details, see the documentation for
    AffineScalarFunction.__format__().
    '''

    # print (nom_val_main, error_main, common_exp,
    #        fmt_parts, prec, main_pres_type, options)

    # If a decimal point were always present in zero rounded errors
    # that are not zero, the formatting would be difficult, in general
    # (because the formatting options are very general): an example
    # is'{:04.0f}'.format(0.1), which gives "0000" and would have to
    # give "000.". Another example is '{:<4.0f}'.format(0.1), which
    # gives "0 " but should give "0.  ". This is cumbersome to
    # implement in the general case, because no format prints "0."
    # for 0. Furthermore, using the .0f format already brings the same
    # kind of difficulty: non-zero numbers can appear as the exact
    # integer zero, after rounding. The problem is not larger, for
    # numbers with an error.
    #
    # That said, it is good to indicate null errors explicitly when
    # possible: printing 3.1±0 with the default format prints 3.1+/-0,
    # which shows that the uncertainty is exactly zero.

    # The suffix of the result is calculated first because it is
    # useful for the width handling of the shorthand notation.

    # Printing type for parts of the result (exponent, parentheses),
    # taking into account the priority of the pretty-print mode over
    # the LaTeX mode. This setting does not apply to everything: for
    # example, NaN is formatted as \mathrm{nan} (or NAN) if the LaTeX
    # mode is required.
    if 'P' in options:
        print_type = 'pretty-print'
    elif 'L' in options:
        print_type = 'latex'
    else:
        print_type = 'default'

    # Exponent part:
    if common_exp is None:
        exp_str = ''
    elif print_type == 'default':
        # Case of e or E. The same convention as Python 2.7
        # to 3.3 is used for the display of the exponent:
        exp_str = EXP_LETTERS[main_pres_type]+'%+03d' % common_exp
    else:
        exp_str = EXP_PRINT[print_type](common_exp)

    # Possible % sign:
    percent_str = ''
    if '%' in options:
        if 'L' in options:
            # % is a special character, in LaTeX: it must be escaped.
            #
            # Using '\\' in the code instead of r'\' so as not to
            # confuse emacs's syntax highlighting:
            percent_str += ' \\'
        percent_str += '%'

    ####################

    # Only true if the error should not have an exponent (has priority
    # over common_exp):
    special_error = not error_main or isinfinite(error_main)

    # Nicer representation of the main nominal part, with no trailing
    # zeros, when the error does not have a defined number of
    # significant digits:
    if special_error and fmt_parts['type'] in ('', 'g', 'G'):
        # The main part is between 1 and 10 because any possible
        # exponent is taken care of by common_exp, so it is
        # formatted without an exponent (otherwise, the exponent
        # would have to be handled for the LaTeX option):
        fmt_suffix_n = (fmt_parts['prec'] or '')+fmt_parts['type']
    else:
        fmt_suffix_n = '.%d%s' % (prec, main_pres_type)


    # print "FMT_SUFFIX_N", fmt_suffix_n

    ####################

    # Calculation of the mostly final numerical part value_str (no %
    # sign, no global width applied).

    # Error formatting:


    if 'S' in options:  # Shorthand notation:

        # Calculation of the uncertainty part, uncert_str:

        if error_main == 0:
            # The error is exactly zero
            uncert_str = '0'
        elif isnan(error_main):
            uncert_str = robust_format(error_main, main_pres_type)
            if 'L' in options:
                uncert_str = r'\mathrm{%s}' % uncert_str
        elif isinf(error_main):
            if 'L' in options:
                uncert_str = r'\infty'
            else:
                uncert_str = robust_format(error_main, main_pres_type)
        else:  #  Error with a meaningful first digit (not 0, and real number)

            uncert = round(error_main, prec)

            # The representation uncert_str of the uncertainty (which will
            # be put inside parentheses) is calculated:

            # The uncertainty might straddle the decimal point: we
            # keep it as it is, in this case (e.g. 1.2(3.4), as this
            # makes the result easier to read); the shorthand
            # notation then essentially coincides with the +/-
            # notation:
            if first_digit(uncert) >= 0 and prec > 0:
                # This case includes a zero rounded error with digits
                # after the decimal point:
                uncert_str = '%.*f' % (prec, uncert)

            else:
                if uncert:
                    # The round is important because 566.99999999 can
                    # first be obtained when 567 is wanted (%d prints the
                    # integer part, not the rounded value):
                    uncert_str = '%d' % round(uncert*10.**prec)
                else:
                    # The decimal point indicates a truncated float
                    # (this is easy to do, in this case, since
                    # fmt_prefix_e is ignored):
                    uncert_str = '0.'

        # End of the final number representation (width and alignment
        # not included). This string is important for the handling of
        # the width:
        value_end = '(%s)%s%s' % (uncert_str, exp_str, percent_str)
        any_exp_factored = True  # Single exponent in the output

        ##########
        # Nominal value formatting:

        # Calculation of fmt_prefix_n (prefix for the format of the
        # main part of the nominal value):

        if fmt_parts['zero'] and fmt_parts['width']:

            # Padding with zeros must be done on the nominal value alone:

            # Remaining width (for the nominal value):
            nom_val_width = max(int(fmt_parts['width']) - len(value_end), 0)
            fmt_prefix_n = '%s%s%d%s' % (
                fmt_parts['sign'], fmt_parts['zero'], nom_val_width,
                fmt_parts['comma'])

        else:
            # Any 'zero' part should not do anything: it is not
            # included
            fmt_prefix_n = fmt_parts['sign']+fmt_parts['comma']

        # print "FMT_PREFIX_N", fmt_prefix_n
        # print "FMT_SUFFIX_N", fmt_suffix_n

        nom_val_str = robust_format(nom_val_main, fmt_prefix_n+fmt_suffix_n)

        ##########
        # Overriding of nom_val_str for LaTeX,; possibly based on the
        # existing value (for NaN vs nan):
        if 'L' in options:

            if isnan(nom_val_main):
                nom_val_str = r'\mathrm{%s}' % nom_val_str
            elif isinf(nom_val_main):
                # !! It is wasteful, in this case, to replace
                # nom_val_str: could this be avoided while avoiding to
                # duplicate the formula for nom_val_str for the common
                # case (robust_format(...))?
                nom_val_str = r'%s\infty' % ('-' if nom_val_main < 0 else '')

        value_str = nom_val_str+value_end

        # Global width, if any:

        if fmt_parts['width']:  # An individual alignment is needed:

            # Default alignment, for numbers: to the right (if no
            # alignment is specified, a string is aligned to the
            # left):
            value_str = robust_align(
                value_str, fmt_parts['fill'], fmt_parts['align'] or '>',
                fmt_parts['width'])

    else:  # +/- notation:

        # The common exponent is factored or not, depending on the
        # width. This gives nice columns for the nominal values and
        # the errors (no shift due to a varying exponent), when a need
        # is given:
        any_exp_factored = not fmt_parts['width']

        # True when the error part has any exponent directly attached
        # (case of an individual exponent for both the nominal value
        # and the error, when the error is a non-0, real number).
        # The goal is to avoid the strange notation nane-10, and to
        # avoid the 0e10 notation for an exactly zero uncertainty,
        # because .0e can give this for a non-zero error (the goal is
        # to have a zero uncertainty be very explicit):
        error_has_exp = not any_exp_factored and not special_error

         # Like error_has_exp, but only for real number handling
        # (there is no special meaning to a zero nominal value):
        nom_has_exp = not any_exp_factored and not isinfinite(nom_val_main)

        # Prefix for the parts:
        if fmt_parts['width']:  # Individual widths

            # If zeros are needed, then the width is taken into
            # account now (before the exponent is added):
            if fmt_parts['zero']:

                width = int(fmt_parts['width'])

                # Remaining (minimum) width after including the
                # exponent:
                remaining_width = max(width-len(exp_str), 0)

                fmt_prefix_n = '%s%s%d%s' % (
                    fmt_parts['sign'], fmt_parts['zero'],
                    remaining_width if nom_has_exp else width,
                    fmt_parts['comma'])

                fmt_prefix_e = '%s%d%s' % (
                    fmt_parts['zero'],
                    remaining_width if error_has_exp else width,
                    fmt_parts['comma'])

            else:
                fmt_prefix_n = fmt_parts['sign']+fmt_parts['comma']
                fmt_prefix_e = fmt_parts['comma']

        else:  # Global width
            fmt_prefix_n = fmt_parts['sign']+fmt_parts['comma']
            fmt_prefix_e = fmt_parts['comma']

        ## print "ANY_EXP_FACTORED", any_exp_factored
        ## print "ERROR_HAS_EXP", error_has_exp
        ## print "NOM_HAS_EXP", nom_has_exp

        ####################
        # Nominal value formatting:

        # !! The following fails with Python < 2.6 when the format is
        # not accepted by the % operator. This can happen when
        # special_error is true, as the format used for the nominal
        # value is essentially the format provided by the user, which
        # may be empty:

        # print "FMT_PREFIX_N", fmt_prefix_n
        # print "FMT_SUFFIX_N", fmt_suffix_n

        nom_val_str = robust_format(nom_val_main, fmt_prefix_n+fmt_suffix_n)

        # print "NOM_VAL_STR", nom_val_str

        ####################
        # Error formatting:

        # !! Note: .0f applied to a float has no decimal point, but
        # this does not appear to be documented
        # (http://docs.python.org/2/library/string.html#format-specification-mini-language). This
        # feature is used anyway, because it allows a possible comma
        # format parameter to be handled more conveniently than if the
        # 'd' format was used.
        #
        # The following uses a special integer representation of a
        # zero uncertainty:
        if error_main:
            # The handling of NaN/inf in the nominal value identical to
            # the handling of NaN/inf in the standard deviation:
            if (isinfinite(nom_val_main)
                # Only some formats have a nicer representation:
                and fmt_parts['type'] in ('', 'g', 'G')):
                # The error can be formatted independently:
                fmt_suffix_e = (fmt_parts['prec'] or '')+fmt_parts['type']
            else:
                fmt_suffix_e = '.%d%s' % (prec, main_pres_type)
        else:
            fmt_suffix_e = '.0%s' % main_pres_type

        error_str = robust_format(error_main, fmt_prefix_e+fmt_suffix_e)

        ##########
        # Overriding of nom_val_str and error_str for LaTeX:
        if 'L' in options:

            if isnan(nom_val_main):
                nom_val_str = r'\mathrm{%s}' % nom_val_str
            elif isinf(nom_val_main):
                nom_val_str = r'%s\infty' % ('-' if nom_val_main < 0 else '')

            if isnan(error_main):
                error_str = r'\mathrm{%s}' % error_str
            elif isinf(error_main):
                error_str = r'\infty'

        if nom_has_exp:
            nom_val_str += exp_str
        if error_has_exp:
            error_str += exp_str

        ####################
        # Final alignment of each field, if needed:

        if fmt_parts['width']:  # An individual alignment is needed:

            # Default alignment, for numbers: to the right (if no
            # alignment is specified, a string is aligned to the
            # left):
            effective_align = fmt_parts['align'] or '>'

            # robust_format() is used because it may handle alignment
            # options, where the % operator does not:

            nom_val_str = robust_align(
                nom_val_str, fmt_parts['fill'], effective_align,
                fmt_parts['width'])

            error_str = robust_align(
                error_str, fmt_parts['fill'], effective_align,
                fmt_parts['width'])

        ####################
        pm_symbol = PM_SYMBOLS[print_type]  # Shortcut

        ####################

        # Construction of the final value, value_str, possibly with
        # grouping (typically inside parentheses):

        (LEFT_GROUPING, RIGHT_GROUPING) = GROUP_SYMBOLS[print_type]

        # The nominal value and the error might have to be explicitly
        # grouped together with parentheses, so as to prevent an
        # ambiguous notation. This is done in parallel with the
        # percent sign handling because this sign may too need
        # parentheses.
        if any_exp_factored and common_exp is not None:  # Exponent
            value_str = ''.join((
                LEFT_GROUPING,
                nom_val_str, pm_symbol, error_str,
                RIGHT_GROUPING,
                exp_str, percent_str))
        else:  # No exponent
            value_str = ''.join([nom_val_str, pm_symbol, error_str])
            if percent_str:
                value_str = ''.join((
                    LEFT_GROUPING, value_str, RIGHT_GROUPING, percent_str))
            elif 'p' in options:
                value_str = ''.join((LEFT_GROUPING, value_str, RIGHT_GROUPING))

    return value_str

def signif_dgt_to_limit(value, num_signif_d):
    '''
    Return the precision limit necessary to display value with
    num_signif_d significant digits.

    The precision limit is given as -1 for 1 digit after the decimal
    point, 0 for integer rounding, etc. It can be positive.
    '''

    fst_digit = first_digit(value)

    limit_no_rounding = fst_digit-num_signif_d+1

    # The number of significant digits of the uncertainty, when
    # rounded at this limit_no_rounding level, can be too large by 1
    # (e.g., with num_signif_d = 1, 0.99 gives limit_no_rounding = -1, but
    # the rounded value at that limit is 1.0, i.e. has 2
    # significant digits instead of num_signif_d = 1). We correct for
    # this effect by adjusting limit if necessary:
    rounded = round(value, -limit_no_rounding)
    fst_digit_rounded = first_digit(rounded)

    if fst_digit_rounded > fst_digit:
        # The rounded limit is fst_digit_rounded-num_signif_d+1;
        # but this can only be 1 above the non-rounded limit:
        limit_no_rounding += 1

    return limit_no_rounding

class LinearCombination(object):
    """
    Linear combination of Variable differentials.

    The linear_combo attribute can change formally, but its value
    always remains the same. Typically, the linear combination can
    thus be expanded.

    The expanded form of linear_combo is a mapping from Variables to
    the coefficient of their differential.
    """

    # ! Invariant: linear_combo is represented internally exactly as
    # the linear_combo argument to __init__():
    __slots__ = "linear_combo"

    def __init__(self, linear_combo):
        """
        linear_combo can be modified by the object, during its
        lifetime. This allows the object to change its internal
        representation over time (for instance by expanding the linear
        combination and replacing the original expression with the
        expanded one).

        linear_combo -- if linear_combo is a dict, then it represents
        an expanded linear combination and must map Variables to the
        coefficient of their differential. Otherwise, it should be a
        list of (coefficient, LinearCombination) pairs (that
        represents a linear combination expression).
        """

        self.linear_combo = linear_combo

    def __bool__(self):
        """
        Return True only if the linear combination is non-empty, i.e. if
        the linear combination contains any term.
        """
        return bool(self.linear_combo)

    def expanded(self):
        """
        Return True if and only if the linear combination is expanded.
        """
        return isinstance(self.linear_combo, dict)

    def expand(self):
        """
        Expand the linear combination.

        The expansion is a collections.defaultdict(float).

        This should only be called if the linear combination is not
        yet expanded.
        """

        # The derivatives are built progressively by expanding each
        # term of the linear combination until there is no linear
        # combination to be expanded.

        # Final derivatives, constructed progressively:
        derivatives = collections.defaultdict(float)

        while self.linear_combo:  # The list of terms is emptied progressively

            # One of the terms is expanded or, if no expansion is
            # needed, simply added to the existing derivatives.
            #
            # Optimization note: since Python's operations are
            # left-associative, a long sum of Variables can be built
            # such that the last term is essentially a Variable (and
            # not a NestedLinearCombination): popping from the
            # remaining terms allows this term to be quickly put in
            # the final result, which limits the number of terms
            # remaining (and whose size can temporarily grow):
            (main_factor, main_expr) = self.linear_combo.pop()

            # print "MAINS", main_factor, main_expr

            if main_expr.expanded():
                for (var, factor) in main_expr.linear_combo.items():
                    derivatives[var] += main_factor*factor

            else:  # Non-expanded form
                for (factor, expr) in main_expr.linear_combo:
                    # The main_factor is applied to expr:
                    self.linear_combo.append((main_factor*factor, expr))

            # print "DERIV", derivatives

        self.linear_combo = derivatives

    def __getstate__(self):
        # Not false, otherwise __setstate__() will not be called:
        return (self.linear_combo,)

    def __setstate__(self, state):
        (self.linear_combo,) = state

class AffineScalarFunc(object):
    """
    Affine functions that support basic mathematical operations
    (addition, etc.).  Such functions can for instance be used for
    representing the local (linear) behavior of any function.

    This class can also be used to represent constants.

    The variables of affine scalar functions are Variable objects.

    AffineScalarFunc objects include facilities for calculating the
    'error' on the function, from the uncertainties on its variables.

    Main attributes and methods:

    - nominal_value, std_dev: value at the origin / nominal value, and
      standard deviation.  The standard deviation can be NaN or infinity.

    - n, s: abbreviations for nominal_value and std_dev.

    - error_components(): error_components()[x] is the error due to
      Variable x.

    - derivatives: derivatives[x] is the (value of the) derivative
      with respect to Variable x.  This attribute is a Derivatives
      dictionary whose keys are the Variable objects on which the
      function depends. The values are the numerical values of the
      derivatives.

      All the Variable objects on which the function depends are in
      'derivatives'.

    - std_score(x): position of number x with respect to the
      nominal value, in units of the standard deviation.
    """

    # To save memory in large arrays:
    __slots__ = ('_nominal_value', '_linear_part')

    # !! Fix for mean() in NumPy 1.8.0:
    class dtype(object):
        type = staticmethod(lambda value: value)

    #! The code could be modified in order to accommodate for non-float
    # nominal values.  This could for instance be done through
    # the operator module: instead of delegating operations to
    # float.__*__ operations, they could be delegated to
    # operator.__*__ functions (while taking care of properly handling
    # reverse operations: __radd__, etc.).

    def __init__(self, nominal_value, linear_part):
        """
        nominal_value -- value of the function when the linear part is
        zero.

        linear_part -- LinearCombination that describes the linear
        part of the AffineScalarFunc.
        """

        # ! A technical consistency requirement is that the
        # linear_part can be nested inside a NestedLinearCombination
        # (because this is how functions on AffineScalarFunc calculate
        # their result: by constructing nested expressions for them).

        # Defines the value at the origin:

        # Only float-like values are handled.  One reason is that it
        # does not make sense for a scalar function to be affine to
        # not yield float values.  Another reason is that it would not
        # make sense to have a complex nominal value, here (it would
        # not be handled correctly at all): converting to float should
        # be possible.

        self._nominal_value = float(nominal_value)

        # In order to have a linear execution time for long sums, the
        # _linear_part is generally left as is (otherwise, each
        # successive term would expand to a linearly growing sum of
        # terms: efficiently handling such terms [so, without copies]
        # is not obvious, when the algorithm should work for all
        # functions beyond sums).
        self._linear_part = linear_part

    # The following prevents the 'nominal_value' attribute from being
    # modified by the user:
    @property
    def nominal_value(self):
        "Nominal value of the random number."
        return self._nominal_value

    # Abbreviation (for formulas, etc.):
    n = nominal_value

    ############################################################

    # Making derivatives a property gives the user a clean syntax,
    # which is consistent with derivatives becoming a dictionary.
    @property
    def derivatives(self):
        """
        Return a mapping from each Variable object on which the function
        (self) depends to the value of the derivative with respect to
        that variable.

        This mapping should not be modified.

        Derivative values are always floats.

        This mapping is cached, for subsequent calls.
        """

        if not self._linear_part.expanded():
            self._linear_part.expand()
            # Attempts to get the contribution of a variable that the
            # function does not depend on raise a KeyError:
            self._linear_part.linear_combo.default_factory = None

        return self._linear_part.linear_combo

    ############################################################

    ### Operators: operators applied to AffineScalarFunc and/or
    ### float-like objects only are supported.  This is why methods
    ### from float are used for implementing these operators.

    # Operators with no reflection:

    ########################################

    # __nonzero__() is supposed to return a boolean value (it is used
    # by bool()).  It is for instance used for converting the result
    # of comparison operators to a boolean, in sorted().  If we want
    # to be able to sort AffineScalarFunc objects, __nonzero__ cannot
    # return a AffineScalarFunc object.  Since boolean results (such
    # as the result of bool()) don't have a very meaningful
    # uncertainty unless it is zero, this behavior is fine.

    def __bool__(self):
        """
        Equivalent to self != 0.
        """
        #! This might not be relevant for AffineScalarFunc objects
        # that contain values in a linear space which does not convert
        # the float 0 into the null vector (see the __eq__ function:
        # __nonzero__ works fine if subtracting the 0 float from a
        # vector of the linear space works as if 0 were the null
        # vector of that space):
        return self != 0.  # Uses the AffineScalarFunc.__ne__ function

    ########################################

    ## Logical operators: warning: the resulting value cannot always
    ## be differentiated.

    # The boolean operations are not differentiable everywhere, but
    # almost...

    # (1) I can rely on the assumption that the user only has "small"
    # errors on variables, as this is used in the calculation of the
    # standard deviation (which performs linear approximations):

    # (2) However, this assumption is not relevant for some
    # operations, and does not have to hold, in some cases.  This
    # comes from the fact that logical operations (e.g. __eq__(x,y))
    # are not differentiable for many usual cases.  For instance, it
    # is desirable to have x == x for x = n+/-e, whatever the size of e.
    # Furthermore, n+/-e != n+/-e', if e != e', whatever the size of e or
    # e'.

    # (3) The result of logical operators does not have to be a
    # function with derivatives, as these derivatives are either 0 or
    # don't exist (i.e., the user should probably not rely on
    # derivatives for his code).

    # !! In Python 2.7+, it may be possible to use functools.total_ordering.

    # __eq__ is used in "if data in [None, ()]", for instance.  It is
    # therefore important to be able to handle this case too, which is
    # taken care of when force_aff_func_args(eq_on_aff_funcs)
    # returns NotImplemented.
    __eq__ = force_aff_func_args(eq_on_aff_funcs)

    __ne__ = force_aff_func_args(ne_on_aff_funcs)
    __gt__ = force_aff_func_args(gt_on_aff_funcs)

    # __ge__ is not the opposite of __lt__ because these operators do
    # not always yield a boolean (for instance, 0 <= numpy.arange(10)
    # yields an array).
    __ge__ = force_aff_func_args(ge_on_aff_funcs)

    __lt__ = force_aff_func_args(lt_on_aff_funcs)
    __le__ = force_aff_func_args(le_on_aff_funcs)

    ########################################

    def __hash__(self):
        """
        Calculates the hash for any AffineScalarFunc object.
        The hash is calculated from the nominal_value, and the derivatives.
        
        Returns:
            int: The hash of this object
        """

        ids = [id(d) for d in self.derivatives.keys()]
        values_hash = tuple(self.derivatives.values())
        return hash((self._nominal_value, tuple(ids), values_hash))

    # Uncertainties handling:

    def error_components(self):
        """
        Individual components of the standard deviation of the affine
        function (in absolute value), returned as a dictionary with
        Variable objects as keys. The returned variables are the
        independent variables that the affine function depends on.

        This method assumes that the derivatives contained in the
        object take scalar values (and are not a tuple, like what
        math.frexp() returns, for instance).
        """

        # Calculation of the variance:
        error_components = {}

        for (variable, derivative) in self.derivatives.items():

            # print "TYPE", type(variable), type(derivative)

            # Individual standard error due to variable:

            # 0 is returned even for a NaN derivative (in this case no
            # multiplication by the derivative is performed): an exact
            # variable obviously leads to no uncertainty in the
            # functions that depend on it.
            if variable._std_dev == 0:
                # !!! Shouldn't the errors always be floats, as a
                # convention of this module?
                error_components[variable] = 0
            else:
                error_components[variable] = abs(derivative*variable._std_dev)

        return error_components

    @property
    def std_dev(self):
        """
        Standard deviation of the affine function.

        This method assumes that the function returns scalar results.

        This returned standard deviation depends on the current
        standard deviations [std_dev] of the variables (Variable
        objects) involved.
        """
        #! It would be possible to not allow the user to update the
        #std dev of Variable objects, in which case AffineScalarFunc
        #objects could have a pre-calculated or, better, cached
        #std_dev value (in fact, many intermediate AffineScalarFunc do
        #not need to have their std_dev calculated: only the final
        #AffineScalarFunc returned to the user does).
        return float(sqrt(sum(
            delta**2 for delta in self.error_components().values())))

    # Abbreviation (for formulas, etc.):
    s = std_dev

    def __repr__(self):
        # Not putting spaces around "+/-" helps with arrays of
        # Variable, as each value with an uncertainty is a
        # block of signs (otherwise, the standard deviation can be
        # mistaken for another element of the array).

        std_dev = self.std_dev  # Optimization, since std_dev is calculated

        # A zero standard deviation is printed because otherwise,
        # ufloat_fromstr() does not correctly parse back the value
        # ("1.23" is interpreted as "1.23(1)"):

        if std_dev:
            std_dev_str = repr(std_dev)
        else:
            std_dev_str = '0'

        return "%r+/-%s" % (self.nominal_value, std_dev_str)

    def __str__(self):
        # An empty format string and str() usually return the same
        # string
        # (http://docs.python.org/2/library/string.html#format-specification-mini-language):
        return self.format('')

    def __format__(self, format_spec):
        '''
        Formats a number with uncertainty.

        The format specification are the same as for format() for
        floats, as defined for Python 2.6+ (restricted to what the %
        operator accepts, if using an earlier version of Python),
        except that the n presentation type is not supported. In
        particular, the usual precision, alignment, sign flag,
        etc. can be used. The behavior of the various presentation
        types (e, f, g, none, etc.) is similar. Moreover, the format
        is extended: the number of digits of the uncertainty can be
        controlled, as is the way the uncertainty is indicated (with
        +/- or with the short-hand notation 3.14(1), in LaTeX or with
        a simple text string,...).

        Beyond the use of options at the end of the format
        specification, the main difference with floats is that a "u"
        just before the presentation type (f, e, g, none, etc.)
        activates the "uncertainty control" mode (e.g.: ".6u").  This
        mode is also activated when not using any explicit precision
        (e.g.: "g", "10f", "+010,e" format specifications).  If the
        uncertainty does not have a meaningful number of significant
        digits (0 and NaN uncertainties), this mode is automatically
        deactivated.

        The nominal value and the uncertainty always use the same
        precision. This implies trailing zeros, in general, even with
        the g format type (contrary to the float case). However, when
        the number of significant digits of the uncertainty is not
        defined (zero or NaN uncertainty), it has no precision, so
        there is no matching. In this case, the original format
        specification is used for the nominal value (any "u" is
        ignored).

        Any precision (".p", where p is a number) is interpreted (if
        meaningful), in the uncertainty control mode, as indicating
        the number p of significant digits of the displayed
        uncertainty. Example: .1uf will return a string with one
        significant digit in the uncertainty (and no exponent).

        If no precision is given, the rounding rules from the
        Particle Data Group are used, if possible
        (http://pdg.lbl.gov/2010/reviews/rpp2010-rev-rpp-intro.pdf). For
        example, the "f" format specification generally does not use
        the default 6 digits after the decimal point, but applies the
        PDG rules.

        A common exponent is used if an exponent is needed for the
        larger of the nominal value (in absolute value) and the
        standard deviation, unless this would result in a zero
        uncertainty being represented as 0e... or a NaN uncertainty as
        NaNe.... Thanks to this common exponent, the quantity that
        best describes the associated probability distribution has a
        mantissa in the usual 1-10 range. The common exponent is
        factored (as in "(1.2+/-0.1)e-5"). unless the format
        specification contains an explicit width (" 1.2e-5+/- 0.1e-5")
        (this allows numbers to be in a single column, when printing
        numbers over many lines). Specifying a minimum width of 1 is a
        way of forcing any common exponent to not be factored out.

        The fill, align, zero and width parameters of the format
        specification are applied individually to each of the nominal
        value and standard deviation or, if the shorthand notation is
        used, globally.

        The sign parameter of the format specification is only applied
        to the nominal value (since the standard deviation is
        positive).

        In the case of a non-LaTeX output, the returned string can
        normally be parsed back with ufloat_fromstr(). This however
        excludes cases where numbers use the "," thousands separator,
        for example.

        Options can be added, at the end of the format
        specification. Multiple options can be specified:

        - When "P" is present, the pretty-printing mode is activated: "±"
          separates the nominal value from the standard deviation, exponents
          use superscript characters, etc.
        - When "S" is present (like in .1uS), the short-hand notation 1.234(5)
          is used, indicating an uncertainty on the last digits; if the digits
          of the uncertainty straddle the decimal point, it uses a fixed-point
          notation, like in 12.3(4.5).
        - When "L" is present, the output is formatted with LaTeX.
        - "p" ensures that there are parentheses around the …±… part (no
          parentheses are added if some are already present, for instance
          because of an exponent or of a trailing % sign, etc.). This produces
          outputs like (1.0±0.2) or (1.0±0.2)e7, which can be useful for
          removing any ambiguity if physical units are added after the printed
          number.
    
        An uncertainty which is exactly zero is represented as the
        integer 0 (i.e. with no decimal point).

        The "%" format type forces the percent sign to be at the end
        of the returned string (it is not attached to each of the
        nominal value and the standard deviation).

        Some details of the formatting can be customized as described
        in format_num().
        '''

        # Convention on limits "between" digits: 0 = exactly at the
        # decimal point, -1 = after the first decimal, 1 = before the
        # units digit, etc.

        # Convention on digits: 0 is units (10**0), 1 is tens, -1 is
        # tenths, etc.

        # This method does the format specification parsing, and
        # calculates the various parts of the displayed value
        # (mantissas, exponent, position of the last digit). The
        # formatting itself is delegated to format_num().

        ########################################

        # Format specification parsing:

        match = re.match(r'''
            (?P<fill>[^{}]??)(?P<align>[<>=^]?)  # fill cannot be { or }
            (?P<sign>[-+ ]?)
            (?P<zero>0?)
            (?P<width>\d*)
            (?P<comma>,?)
            (?:\.(?P<prec>\d+))?
            (?P<uncert_prec>u?)  # Precision for the uncertainty?
            # The type can be omitted. Options must not go here:
            (?P<type>[eEfFgG%]??)  # n not supported
            (?P<options>[PSLp]*)  # uncertainties-specific flags
            $''',
            format_spec,
            re.VERBOSE)

        # Does the format specification look correct?
        if not match:
            raise ValueError(
                'Format specification %r cannot be used with object of type'
                ' %r. Note that uncertainties-specific flags must be put at'
                ' the end of the format string.'
                # Sub-classes handled:
                % (format_spec, self.__class__.__name__))

        # Effective format presentation type: f, e, g, etc., or None,
        # like in
        # https://docs.python.org/3.4/library/string.html#format-specification-mini-language. Contrary
        # to what is written in the documentation, it is not true that
        # None is "the same as 'g'": "{}".format() and "{:g}" do not
        # give the same result, on 31415000000.0. None is thus kept as
        # is instead of being replaced by "g".
        pres_type = match.group('type') or None

        # Shortcut:
        fmt_prec = match.group('prec')  # Can be None

        ########################################

        # Since the '%' (percentage) format specification can change
        # the value to be displayed, this value must first be
        # calculated. Calculating the standard deviation is also an
        # optimization: the standard deviation is generally
        # calculated: it is calculated only once, here:
        nom_val = self.nominal_value
        std_dev = self.std_dev

        # 'options' is the options that must be given to format_num():
        options = set(match.group('options'))

        ########################################

        # The '%' format is treated internally as a display option: it
        # should not be applied individually to each part:
        if pres_type == '%':
            # Because '%' does 0.0055*100, the value
            # 0.5499999999999999 is obtained, which rounds to 0.5. The
            # original rounded value is 0.006. The same behavior is
            # found in Python 2.7: '{:.1%}'.format(0.0055) is '0.5%'.
            # If a different behavior is needed, a solution to this
            # problem would be to do the rounding before the
            # multiplication.
            std_dev *= 100
            nom_val *= 100
            pres_type = 'f'
            options.add('%')

        # At this point, pres_type is in eEfFgG or None (not %).

        ########################################

        # Non-real values (nominal value or standard deviation) must
        # be handled in a specific way:
        real_values = [value for value in [abs(nom_val), std_dev]
                       if not isinfinite(value)]

        # Calculation of digits_limit, which defines the precision of
        # the nominal value and of the standard deviation (it can be
        # None when it does not matter, like for NaN±NaN):

        # Reference value for the calculation of a possible exponent,
        # if needed:
        if pres_type in (None, 'e', 'E', 'g', 'G'):
            # Reference value for the exponent: the largest value
            # defines what the exponent will be (another convention
            # could have been chosen, like using the exponent of the
            # nominal value, irrespective of the standard deviation):
            try:
                exp_ref_value = max(real_values)
            except ValueError:  # No non-NaN value: NaN±NaN…
                # No meaningful common exponent can be obtained:
                pass
            ## else:
            ##     print "EXP_REF_VAL", exp_ref_value

        # Should the precision be interpreted like for a float, or
        # should the number of significant digits on the uncertainty
        # be controlled?
        if ((
            # Default behavior: number of significant digits on the
            # uncertainty controlled (if useful, i.e. only in
            # situations where the nominal value and the standard
            # error digits are truncated at the same place):
            (not fmt_prec and len(real_values)==2)
             or match.group('uncert_prec'))  # Explicit control
            # The number of significant digits of the uncertainty must
            # be meaningful, otherwise the position of the significant
            # digits of the uncertainty does not have a clear
            # meaning. This gives us the *effective* uncertainty
            # control mode:
            and std_dev
            and not isinfinite(std_dev)):

            # The number of significant digits on the uncertainty is
            # controlled.

            # The limit digits_limit on the digits of nom_val and std_dev
            # to be displayed is calculated. If the exponent notation is
            # used, this limit is generally different from the finally
            # displayed limit (e.g. 314.15+/-0.01 has digits_limit=-2, but
            # will be displayed with an exponent as (3.1415+/-0.0001)e+02,
            # which corresponds to 4 decimals after the decimal point, not
            # 2).

            # Number of significant digits to use:
            if fmt_prec:
                num_signif_d = int(fmt_prec)  # Can only be non-negative
                if not num_signif_d:
                    raise ValueError("The number of significant digits"
                                     " on the uncertainty should be positive")
            else:
                (num_signif_d, std_dev) = PDG_precision(std_dev)

            digits_limit = signif_dgt_to_limit(std_dev, num_signif_d)

        else:

            # No control of the number of significant digits on the
            # uncertainty.

            ## print "PRECISION NOT BASED ON UNCERTAINTY"

            # The precision has the same meaning as for floats (it is
            # not the uncertainty that defines the number of digits).

            # The usual default precision is used (this is useful for
            # 3.141592±NaN with an "f" format specification, for
            # example):
            #
            # prec is the precision for the main parts of the final
            # format (in the sense of float formatting):
            #
            # https://docs.python.org/3.4/library/string.html#format-specification-mini-language
            if fmt_prec:
                prec = int(fmt_prec)
            elif pres_type is None:
                prec = 12
            else:
                prec = 6

            if pres_type in ('f', 'F'):

                digits_limit = -prec

            else:  # Format type in None, eEgG

                # We first calculate the number of significant digits
                # to be displayed (if possible):

                if pres_type in ('e', 'E'):
                    # The precision is the number of significant
                    # digits required - 1 (because there is a single
                    # digit before the decimal point, which is not
                    # included in the definition of the precision with
                    # the e/E format type):
                    num_signif_digits = prec+1

                else:  # Presentation type in None, g, G

                    # Effective format specification precision: the rule
                    # of
                    # http://docs.python.org/2.7/library/string.html#format-specification-mini-language
                    # is used:

                    # The final number of significant digits to be
                    # displayed is not necessarily obvious: trailing
                    # zeros are removed (with the gG presentation
                    # type), so num_signif_digits is the number of
                    # significant digits if trailing zeros were not
                    # removed. This quantity is relevant for the
                    # rounding implied by the exponent test of the g/G
                    # format:

                    # 0 is interpreted like 1 (as with floats with a
                    # gG presentation type):
                    num_signif_digits = prec or 1

                # The number of significant digits is important for
                # example for determining the exponent:

                ## print "NUM_SIGNIF_DIGITS", num_signif_digits

                digits_limit = (
                    signif_dgt_to_limit(exp_ref_value, num_signif_digits)
                    if real_values
                    else None)

                ## print "DIGITS_LIMIT", digits_limit

        #######################################

        # Common exponent notation: should it be used? use_exp is set
        # accordingly. If a common exponent should be used (use_exp is
        # True), 'common_exp' is set to the exponent that should be
        # used.

        if pres_type in ('f', 'F'):
            use_exp = False
        elif pres_type in ('e', 'E'):
            if not real_values:
                use_exp = False
            else:
                use_exp = True
                # !! This calculation might have been already done,
                # for instance when using the .0e format:
                # signif_dgt_to_limit() was called before, which
                # prompted a similar calculation:
                common_exp = first_digit(round(exp_ref_value, -digits_limit))

        else:  # None, g, G

            # The rules from
            # https://docs.python.org/3.4/library/string.html#format-specification-mini-language
            # are applied.

            # Python's native formatting (whose result could be parsed
            # in order to determine whether a common exponent should
            # be used) is not used because there is shared information
            # between the nominal value and the standard error (same
            # last digit, common exponent) and extracting this
            # information from Python would entail parsing its
            # formatted string, which is in principle inefficient
            # (internally, Python performs calculations that yield a
            # string, and the string would be parsed back into
            # separate parts and numbers, which is in principle
            # unnecessary).

            # Should the scientific notation be used? The same rule as
            # for floats is used ("-4 <= exponent of rounded value <
            # p"), on the nominal value.

            if not real_values:
                use_exp = False
            else:
                # Common exponent *if* used:
                common_exp = first_digit(round(exp_ref_value, -digits_limit))

                # print "COMMON EXP TEST VALUE", common_exp
                # print "LIMIT EXP", common_exp-digits_limit+1
                # print "WITH digits_limit", digits_limit

                # The number of significant digits of the reference value
                # rounded at digits_limit is exponent-digits_limit+1:
                if -4 <= common_exp < common_exp-digits_limit+1:
                    use_exp = False
                else:
                    use_exp = True

        ########################################

        # Calculation of signif_limit (position of the significant
        # digits limit in the final fixed point representations; this
        # is either a non-positive number, or None), of
        # nom_val_mantissa ("mantissa" for the nominal value,
        # i.e. value possibly corrected for a factorized exponent),
        # and std_dev_mantissa (similarly for the standard
        # deviation). common_exp is also set to None if no common
        # exponent should be used.

        if use_exp:

            # Not 10.**(-common_exp), for limit values of common_exp:
            factor = 10.**common_exp

            nom_val_mantissa = nom_val/factor
            std_dev_mantissa = std_dev/factor
            # Limit for the last digit of the mantissas:
            signif_limit = digits_limit - common_exp

        else:  # No common exponent

            common_exp = None

            nom_val_mantissa = nom_val
            std_dev_mantissa = std_dev
            signif_limit = digits_limit

        ## print "SIGNIF_LIMIT", signif_limit

        ########################################

        # Format of the main (i.e. with no exponent) parts (the None
        # presentation type is similar to the g format type):

        main_pres_type = 'fF'[(pres_type or 'g').isupper()]

        # The precision of the main parts must be adjusted so as
        # to take into account the special role of the decimal
        # point:
        if signif_limit is not None:  # If signif_limit is pertinent
            # The decimal point location is always included in the
            # printed digits (e.g., printing 3456 with only 2
            # significant digits requires to print at least four
            # digits, like in 3456 or 3500).
            #
            # The max() is important for example for
            # 1234567.89123+/-12345.678 with the f format: in this
            # case, signif_limit is +3 (2 significant digits necessary
            # for the error, as per the PDG rules), but the (Python
            # float formatting) precision to be used for the main
            # parts is 0 (all digits must be shown).
            #
            # The 1 for the None pres_type represents "at least one
            # digit past the decimal point" of Python
            # (https://docs.python.org/3.4/library/string.html#format-specification-mini-language). This
            # is only applied for null uncertainties.
            prec = max(-signif_limit,
                       1 if pres_type is None and not std_dev
                       else 0)
        ## print "PREC", prec

        ########################################

        # print (
        #     "FORMAT_NUM parameters: nom_val_mantissa={},"
        #     " std_dev_mantissa={}, common_exp={},"
        #     " match.groupdict()={}, prec={}, main_pres_type={},"
        #     " options={}".format(
        #     nom_val_mantissa, std_dev_mantissa, common_exp,
        #     match.groupdict(),
        #     prec,
        #     main_pres_type,
        #     options))

        # Final formatting:
        return format_num(nom_val_mantissa, std_dev_mantissa, common_exp,
                          match.groupdict(),
                          prec=prec,
                          main_pres_type=main_pres_type,
                          options=options)

    # Alternate name for __format__, for use with Python < 2.6 (and
    # other Python versions if the user so chooses: this helps moving
    # code from Python 2.6 to more recent versions):
    @set_doc("""
        Return the same result as self.__format__(format_spec), or
        equivalently as the format(self, format_spec) of Python 2.6+.

        This method is meant to be used for formatting numbers with
        uncertainties in Python < 2.6, with '... %s ...' %
        num.format('.2e').
        """)
    def format(*args, **kwargs):
        return args[0].__format__(*args[1:], **kwargs)

    def std_score(self, value):
        """
        Return 'value' - nominal value, in units of the standard
        deviation.

        Raises a ValueError exception if the standard deviation is zero.
        """
        try:
            # The ._nominal_value is a float: there is no integer division,
            # here:
            return (value - self._nominal_value) / self.std_dev
        except ZeroDivisionError:
            raise ValueError("The standard deviation is zero:"
                             " undefined result")

    def __deepcopy__(self, memo):
        """
        Hook for the standard copy module.

        The returned AffineScalarFunc is a completely fresh copy,
        which is fully independent of any variable defined so far.
        New variables are specially created for the returned
        AffineScalarFunc object.
        """
        return AffineScalarFunc(self._nominal_value,
                                copy.deepcopy(self._linear_part))

    def __getstate__(self):
        """
        Hook for the pickle module.

        The slot attributes of the parent classes are returned, as
        well as those of the __dict__ attribute of the object (if
        any).
        """

        # In general (case where this class is subclassed), data
        # attribute are stored in two places: possibly in __dict_, and
        # in slots. Data from both locations is returned by this
        # method.

        all_attrs = {}

        # Support for subclasses that do not use __slots__ (except
        # through inheritance): instances have a __dict__
        # attribute. The keys in this __dict__ are shadowed by the
        # slot attribute names (reference:
        # http://stackoverflow.com/questions/15139067/attribute-access-in-python-first-slots-then-dict/15139208#15139208).
        # The method below not only preserves this behavior, but also
        # saves the full contents of __dict__. This is robust:
        # unpickling gives back the original __dict__ even if __dict__
        # contains keys that are shadowed by slot names:

        try:
            all_attrs['__dict__'] = self.__dict__
        except AttributeError:
            pass

        # All the slot attributes are gathered.

        # Classes that do not define __slots__ have the __slots__ of
        # one of their parents (the first parent with their own
        # __slots__ in MRO). This is why the slot names are first
        # gathered (with repetitions removed, in general), and their
        # values obtained later.

        all_slots = set()

        for cls in type(self).mro():

            # In the diamond inheritance pattern, some parent classes
            # may not have __slots__:
            slot_names = getattr(cls, '__slots__', ())

            # Slot names can be given in various forms (string,
            # sequence, iterable):
            if isinstance(slot_names, basestring):
                all_slots.add(slot_names)  # Single name
            else:
                all_slots.update(slot_names)

        # The slot values are stored:
        for name in all_slots:
            try:
                # !! It might happen that '__dict__' is itself a slot
                # name. In this case, its value is saved
                # again. Alternatively, the loop could be done on
                # all_slots - {'__dict__'}:
                all_attrs[name] = getattr(self, name)
            except AttributeError:
                pass  # Undefined slot attribute

        return all_attrs

    def __setstate__(self, data_dict):
        """
        Hook for the pickle module.
        """
        for (name, value) in data_dict.items():
            # Contrary to the default __setstate__(), this does not
            # necessarily save to the instance dictionary (because the
            # instance might contain slots):
            setattr(self, name, value)

# Nicer name, for users: isinstance(ufloat(...), UFloat) is
# True. Also: isinstance(..., UFloat) is the test for "is this a
# number with uncertainties from the uncertainties package?":
UFloat = AffineScalarFunc

###############################################################################

# Some operators can have undefined derivatives but still give
# meaningful values when some of their arguments have a zero
# uncertainty. Such operators return NaN when their derivative is
# not finite. This way, if the uncertainty of the associated
# variable is not 0, a NaN uncertainty is produced, which
# indicates an error; if the uncertainty is 0, then the total
# uncertainty can be returned as 0.

# Exception catching is used so as to not slow down regular
# operation too much:

def nan_if_exception(f):
    '''
    Wrapper around f(x, y) that let f return NaN when f raises one of
    a few numerical exceptions.
    '''

    def wrapped_f(*args, **kwargs):
        try:
            return f(*args, **kwargs)
        except (ValueError, ZeroDivisionError, OverflowError):
            return float('nan')

    return wrapped_f

def get_ops_with_reflection():

    """
    Return operators with a reflection, along with their partial derivatives.

    Operators are things like +, /, etc. Those considered here have two
    arguments and can be called through Python's reflected methods __r…__ (e.g.
    __radd__).

    See the code for details.
    """

    # Operators with a reflection:

    # We do not include divmod().  This operator could be included, by
    # allowing its result (a tuple) to be differentiated, in
    # derivative_value().  However, a similar result can be achieved
    # by the user by calculating separately the division and the
    # result.

    # {operator(x, y): (derivative wrt x, derivative wrt y)}:

    # Note that unknown partial derivatives can be numerically
    # calculated by expressing them as something like
    # "partial_derivative(float.__...__, 1)(x, y)":

    # String expressions are used, so that reversed operators are easy
    # to code, and execute relatively efficiently:

    derivatives_list = {
        'add': ("1.", "1."),
        # 'div' is the '/' operator when __future__.division is not in
        # effect.  Since '/' is applied to
        # AffineScalarFunc._nominal_value numbers, it is applied on
        # floats, and is therefore the "usual" mathematical division.
        'div': ("1/y", "-x/y**2"),
        'floordiv': ("0.", "0."),  # Non exact: there is a discontinuity
        # The derivative wrt the 2nd arguments is something like (..., x//y),
        # but it is calculated numerically, for convenience:
        'mod': ("1.", "partial_derivative(float.__mod__, 1)(x, y)"),
        'mul': ("y", "x"),
        'sub': ("1.", "-1."),
        'truediv': ("1/y", "-x/y**2")
        }

    # Conversion to Python functions:
    ops_with_reflection = {}
    for (op, derivatives) in derivatives_list.items():
        ops_with_reflection[op] = [
            eval("lambda x, y: %s" % expr) for expr in derivatives ]

        ops_with_reflection["r"+op] = [
            eval("lambda y, x: %s" % expr) for expr in reversed(derivatives)]


    # The derivatives of pow() are more complicated:

    # The case x**y is constant one the line x = 0 and in y = 0;
    # the corresponding derivatives must be zero in these
    # cases. If the function is actually not defined (e.g. 0**-3),
    # then an exception will be raised when the nominal value is
    # calculated.  These derivatives are transformed to NaN if an
    # error happens during their calculation:

    def pow_deriv_0(x, y):
        if y == 0:
            return 0.
        elif x != 0 or y % 1 == 0:
            return y*x**(y-1)
        else:
            return float('nan')

    def pow_deriv_1(x, y):
        if x == 0 and y > 0:
            return 0.
        else:
            return log(x)*x**y

    ops_with_reflection['pow'] = [pow_deriv_0, pow_deriv_1]
    ops_with_reflection['rpow'] = [lambda y, x: pow_deriv_1(x, y),
                                   lambda y, x: pow_deriv_0(x, y)]

    # Undefined derivatives are converted to NaN when the function
    # itself can be calculated:
    for op in ['pow']:
        ops_with_reflection[op] = [
            nan_if_exception(func) for func in ops_with_reflection[op]]
        ops_with_reflection['r'+op] = [
            nan_if_exception(func) for func in ops_with_reflection['r'+op]]

    return ops_with_reflection

# Operators that have a reflection, along with their derivatives:
ops_with_reflection = get_ops_with_reflection()

# Some effectively modified operators (for the automated tests):
modified_operators = []
modified_ops_with_reflection = []

# Custom versions of some operators (instead of extending some float
# __*__ operators to AffineScalarFunc, the operators in custom_ops
# are used):
if sys.version_info < (3,):

    custom_ops = {}

else:

    # !!! This code is not run by the tests. It would be nice to have
    # it be tested.
    def no_complex_result(func):
        '''
        Return a function that does like func, but that raises a
        ValueError if the result is complex.
        '''
        def no_complex_func(*args, **kwargs):
            '''
            Like %s, but raises a ValueError exception if the result
            is complex.
            ''' % func.__name__

            value = func(*args, **kwargs)
            if isinstance(value, complex):
                raise ValueError('The uncertainties module does not handle'
                                 ' complex results')
            else:
                return value

        return no_complex_func

    # This module does not handle uncertainties on complex numbers:
    # complex results for the nominal value of some operations cannot
    # be calculated with an uncertainty:
    custom_ops = {
        'pow': no_complex_result(float.__pow__),
        'rpow': no_complex_result(float.__rpow__)
        }

def add_operators_to_AffineScalarFunc():
    """
    Adds many operators (__add__, etc.) to the AffineScalarFunc class.
    """

    ########################################

    #! Derivatives are set to return floats.  For one thing,
    # uncertainties generally involve floats, as they are based on
    # small variations of the parameters.  It is also better to
    # protect the user from unexpected integer result that behave
    # badly with the division.

    ## Operators that return a numerical value:

    def _simple_add_deriv(x):
        if x >= 0:
            return 1.
        else:
            return -1.

    # Single-argument operators that should be adapted from floats to
    # AffineScalarFunc objects, associated to their derivative:
    simple_numerical_operators_derivatives = {
        'abs': _simple_add_deriv,
        'neg': lambda x: -1.,
        'pos': lambda x: 1.,
        'trunc': lambda x: 0.
        }

    for (op, derivative) in (
        iter(simple_numerical_operators_derivatives.items())):

        attribute_name = "__%s__" % op

        # float objects don't exactly have the same attributes between
        # different versions of Python (for instance, __trunc__ was
        # introduced with Python 2.6):
        try:
            setattr(AffineScalarFunc, attribute_name,
                    wrap(getattr(float, attribute_name), [derivative]))
        except AttributeError:
            # Version of Python where floats don't have attribute_name:
            pass
        else:
            modified_operators.append(op)

    ########################################
    # Final definition of the operators for AffineScalarFunc objects:

    # Reversed versions (useful for float*AffineScalarFunc, for instance):
    for (op, derivatives) in ops_with_reflection.items():
        attribute_name = '__%s__' % op

        # float objects don't exactly have the same attributes between
        # different versions of Python (for instance, __div__ and
        # __rdiv__ were removed, in Python 3):

        # float objects don't exactly have the same attributes between
        # different versions of Python (for instance, __trunc__ was
        # introduced with Python 2.6):
        try:
            if op not in custom_ops:
                func_to_wrap = getattr(float, attribute_name)
            else:
                func_to_wrap = custom_ops[op]
        except AttributeError:
            # Version of Python with floats that don't have attribute_name:
            pass
        else:
            setattr(AffineScalarFunc, attribute_name,
                    wrap(func_to_wrap, derivatives))
            modified_ops_with_reflection.append(op)

    ########################################
    # Conversions to pure numbers are meaningless.  Note that the
    # behavior of float(1j) is similar.
    for coercion_type in ('complex', 'int', 'long', 'float'):
        def raise_error(self):
            raise TypeError("can't convert an affine function (%s)"
                            ' to %s; use x.nominal_value'
                            # In case AffineScalarFunc is sub-classed:
                            % (self.__class__, coercion_type))

        setattr(AffineScalarFunc, '__%s__' % coercion_type, raise_error)

add_operators_to_AffineScalarFunc()  # Actual addition of class attributes

class NegativeStdDev(Exception):
    '''Raise for a negative standard deviation'''
    pass

class Variable(AffineScalarFunc):
    """
    Representation of a float-like scalar random variable, along with
    its uncertainty.

    Objects are meant to represent variables that are independent from
    each other (correlations are handled through the AffineScalarFunc
    class).
    """

    # To save memory in large arrays:
    __slots__ = ('_std_dev', 'tag')

    def __init__(self, value, std_dev, tag=None):
        """
        The nominal value and the standard deviation of the variable
        are set.

        The value is converted to float.

        The standard deviation std_dev can be NaN. It should normally
        be a float or an integer.

        'tag' is a tag that the user can associate to the variable.  This
        is useful for tracing variables.

        The meaning of the nominal value is described in the main
        module documentation.
        """

        #! The value, std_dev, and tag are assumed by __copy__() not to
        # be copied.  Either this should be guaranteed here, or __copy__
        # should be updated.

        # Only float-like values are handled.  One reason is that the
        # division operator on integers would not produce a
        # differentiable functions: for instance, Variable(3, 0.1)/2
        # has a nominal value of 3/2 = 1, but a "shifted" value
        # of 3.1/2 = 1.55.
        value = float(value)

        # If the variable changes by dx, then the value of the affine
        # function that gives its value changes by 1*dx:

        # ! Memory cycles are created.  However, they are garbage
        # collected, if possible.  Using a weakref.WeakKeyDictionary
        # takes much more memory.  Thus, this implementation chooses
        # more cycles and a smaller memory footprint instead of no
        # cycles and a larger memory footprint.
        super(Variable, self).__init__(value, LinearCombination({self: 1.}))

        self.std_dev = std_dev  # Assignment through a Python property

        self.tag = tag

    @property
    def std_dev(self):
        return self._std_dev

    # Standard deviations can be modified (this is a feature).
    # AffineScalarFunc objects that depend on the Variable have their
    # std_dev automatically modified (recalculated with the new
    # std_dev of their Variables):
    @std_dev.setter
    def std_dev(self, std_dev):

        # We force the error to be float-like.  Since it is considered
        # as a standard deviation, it must be either positive or NaN:
        # (Note: if NaN < 0 is False, there is no need to test
        # separately for NaN. But this is not guaranteed, even if it
        # should work on most platforms.)
        if std_dev < 0 and not isinfinite(std_dev):
            raise NegativeStdDev("The standard deviation cannot be negative")

<<<<<<< HEAD
        self._std_dev = CallableStdDev(std_dev)

    def __hash__(self):
        """
        Calculates the hash for any Variable object.
        This simply calls the __hash__ method of `AffineScalarFunc` in most cases.
        During initialization, the `_linear_part` and `_nominal_value` attributes does not exist.
        Because of that, the id returned in case this method is called during initialization.
        
        Returns:
            int: The hash of this object
        """

        if hasattr(self, '_linear_part') and hasattr(self, '_nominal_value'):
            return super().__hash__()
        else:
            return id(self)

    # Support for legacy method:
    def set_std_dev(self, value):  # Obsolete
        deprecation('instead of set_std_dev(), please use'
                    ' .std_dev = ...')
        self.std_dev = value
=======
        self._std_dev = float(std_dev)
>>>>>>> 84212687

    # The following method is overridden so that we can represent the tag:
    def __repr__(self):

        num_repr  = super(Variable, self).__repr__()

        if self.tag is None:
            return num_repr
        else:
            return "< %s = %s >" % (self.tag, num_repr)

    def __copy__(self):
        """
        Hook for the standard copy module.
        """

        # !!!!!! The comment below might not be valid anymore now that
        # Variables do not contain derivatives anymore.

        # This copy implicitly takes care of the reference of the
        # variable to itself (in self.derivatives): the new Variable
        # object points to itself, not to the original Variable.

        # Reference: http://www.doughellmann.com/PyMOTW/copy/index.html

        #! The following assumes that the arguments to Variable are
        # *not* copied upon construction, since __copy__ is not supposed
        # to copy "inside" information:
        return Variable(self.nominal_value, self.std_dev, self.tag)

    def __deepcopy__(self, memo):
        """
        Hook for the standard copy module.

        A new variable is created.
        """

        # This deep copy implicitly takes care of the reference of the
        # variable to itself (in self.derivatives): the new Variable
        # object points to itself, not to the original Variable.

        # Reference: http://www.doughellmann.com/PyMOTW/copy/index.html

        return self.__copy__()


###############################################################################

# Utilities

def nominal_value(x):
    """
    Return the nominal value of x if it is a quantity with
    uncertainty (i.e., an AffineScalarFunc object); otherwise, returns
    x unchanged.

    This utility function is useful for transforming a series of
    numbers, when only some of them generally carry an uncertainty.
    """

    if isinstance(x, AffineScalarFunc):
        return x.nominal_value
    else:
        return x

def std_dev(x):
    """
    Return the standard deviation of x if it is a quantity with
    uncertainty (i.e., an AffineScalarFunc object); otherwise, returns
    the float 0.

    This utility function is useful for transforming a series of
    numbers, when only some of them generally carry an uncertainty.
    """

    if isinstance(x, AffineScalarFunc):
        return x.std_dev
    else:
        return 0.

def covariance_matrix(nums_with_uncert):
    """
    Return a matrix that contains the covariances between the given
    sequence of numbers with uncertainties (AffineScalarFunc objects).
    The resulting matrix implicitly depends on their ordering in
    'nums_with_uncert'.

    The covariances are floats (never int objects).

    The returned covariance matrix is the exact linear approximation
    result, if the nominal values of the numbers with uncertainties
    and of their variables are their mean.  Otherwise, the returned
    covariance matrix should be close to its linear approximation
    value.

    The returned matrix is a list of lists.
    """
    # See PSI.411 in EOL's notes.

    covariance_matrix = []
    for (i1, expr1) in enumerate(nums_with_uncert, 1):
        derivatives1 = expr1.derivatives  # Optimization
        vars1 = set(derivatives1)  # !! Python 2.7+: viewkeys() would work
        coefs_expr1 = []

        for expr2 in nums_with_uncert[:i1]:
            derivatives2 = expr2.derivatives  # Optimization
            coefs_expr1.append(sum(
                ((derivatives1[var]*derivatives2[var]*var._std_dev**2)
                # var is a variable common to both numbers with
                # uncertainties:
                for var in vars1.intersection(derivatives2)),
                # The result is always a float (sum() with no terms
                # returns an integer):
                0.))

        covariance_matrix.append(coefs_expr1)

    # We symmetrize the matrix:
    for (i, covariance_coefs) in enumerate(covariance_matrix):
        covariance_coefs.extend([covariance_matrix[j][i]
                                 for j in range(i+1, len(covariance_matrix))])

    return covariance_matrix

try:
    import numpy
except ImportError:
    pass
else:
    def correlation_matrix(nums_with_uncert):
        '''
        Return the correlation matrix of the given sequence of
        numbers with uncertainties, as a NumPy array of floats.
        '''

        cov_mat = numpy.array(covariance_matrix(nums_with_uncert))

        std_devs = numpy.sqrt(cov_mat.diagonal())

        return cov_mat/std_devs/std_devs[numpy.newaxis].T

    __all__.append('correlation_matrix')

###############################################################################
# Parsing of values with uncertainties:

# Parsing of (part of) numbers. The reason why the decimal part is
# parsed (if any), instead of using the parsing built in float(), is
# that the presence (or not) of a decimal point does matter, in the
# semantics of some representations (e.g. .1(2.) = .1+/-2, whereas
# .1(2) = .1+/-0.2), so just getting the numerical value of the part
# in parentheses would not be sufficient.
POSITIVE_DECIMAL_UNSIGNED_OR_NON_FINITE = r'((\d*)(\.\d*)?|nan|NAN|inf|INF)'

# Regexp for a number with uncertainty (e.g., "-1.234(2)e-6"), where
# the uncertainty is optional (in which case the uncertainty is
# implicit). The uncertainty can also be nan or NAN:
#
# !! WARNING: in Python 2, the code relies on "… % <unicode string>" returning
# a Unicode string (even if the template is not Unicode):
NUMBER_WITH_UNCERT_RE_STR = u'''
    ([+-])?  # Sign
    %s  # Main number
    (?:\\(%s\\))?  # Optional uncertainty
    (?:
        (?:[eE]|\\s*×\\s*10)
        (.*)
    )?  # Optional exponent
    ''' % (POSITIVE_DECIMAL_UNSIGNED_OR_NON_FINITE,
           POSITIVE_DECIMAL_UNSIGNED_OR_NON_FINITE)

NUMBER_WITH_UNCERT_RE_MATCH = re.compile(
    u"%s$" % NUMBER_WITH_UNCERT_RE_STR, re.VERBOSE).match

# Number with uncertainty with a factored exponent (e.g., of the form
# (... +/- ...)e10): this is a loose matching, so as to accommodate
# for multiple formats:
NUMBER_WITH_UNCERT_GLOBAL_EXP_RE_MATCH = re.compile(u'''
    \\(
    (?P<simple_num_with_uncert>.*)
    \\)
    (?:[eE]|\\s*×\\s*10) (?P<exp_value>.*)
    $''', re.VERBOSE).match

class NotParenUncert(ValueError):
    '''
    Raised when a string representing an exact number or a number with
    an uncertainty indicated between parentheses was expected but not
    found.
    '''

def parse_error_in_parentheses(representation):
    # !!!! The code seems to handle superscript exponents, but the
    # docstring doesn't reflect this!?
    """
    Return (value, error) from a string representing a number with
    uncertainty like 12.34(5), 12.34(142), 12.5(3.4), 12.3(4.2)e3, or
    13.4(nan)e10.  If no parenthesis is given, an uncertainty of one
    on the last digit is assumed.

    The digits between parentheses correspond to the same number of digits
    at the end of the nominal value (the decimal point in the uncertainty
    is optional). Example: 12.34(142) = 12.34±1.42.
    
    Raises ValueError if the string cannot be parsed.
    """

    match = NUMBER_WITH_UNCERT_RE_MATCH(representation)

    if match:
        # The 'main' part is the nominal value, with 'int'eger part, and
        # 'dec'imal part.  The 'uncert'ainty is similarly broken into its
        # integer and decimal parts.
        (sign, main, _, main_dec, uncert, uncert_int, uncert_dec,
         exponent) = match.groups()
    else:
        raise NotParenUncert("Unparsable number representation: '%s'."
                             " See the documentation of ufloat_fromstr()."
                             % representation)

    # Global exponent:
    if exponent:
        factor = 10.**nrmlze_superscript(exponent)
    else:
        factor = 1

    # Nominal value:
    value = float((sign or '')+main)*factor

    if uncert is None:
        # No uncertainty was found: an uncertainty of 1 on the last
        # digit is assumed:
        uncert_int = '1'  # The other parts of the uncertainty are None

    # Do we have a fully explicit uncertainty?
    if uncert_dec is not None or uncert in {'nan', 'NAN', 'inf', 'INF'}:
        uncert_value = float(uncert)
    else:
        # uncert_int represents an uncertainty on the last digits:

        # The number of digits after the period defines the power of
        # 10 that must be applied to the provided uncertainty:
        if main_dec is None:
            num_digits_after_period = 0
        else:
            num_digits_after_period = len(main_dec)-1

        uncert_value = int(uncert_int)/10.**num_digits_after_period

    # We apply the exponent to the uncertainty as well:
    uncert_value *= factor

    return (value, uncert_value)

# Regexp for catching the two variable parts of -1.2×10⁻¹²:
PRETTY_PRINT_MATCH = re.compile(u'(.*?)\\s*×\\s*10(.*)').match

def to_float(value_str):
    '''
    Converts a string representing a float to a float.

    The usual valid Python float() representations are correctly
    parsed.

    In addition, the pretty-print notation -1.2×10⁻¹² is also
    converted.

    ValueError is raised if no float can be obtained.
    '''

    try:
        return float(value_str)
    except ValueError:
        pass

    # The pretty-print notation is tried:
    match = PRETTY_PRINT_MATCH(value_str)
    if match:
        try:
            return float(match.group(1))*10.**nrmlze_superscript(match.group(2))
        except ValueError:
            raise ValueError('Mantissa or exponent incorrect in pretty-print'
                             ' form %s' % value_str)
    else:
        raise ValueError('No valid Python float or pretty-print form'
                         ' recognized in %s' % value_str)


cannot_parse_ufloat_msg_pat = (
    'Cannot parse %s: see the documentation for ufloat_fromstr() for a'
    ' list of accepted formats')

# The following function is not exposed because it can in effect be
# obtained by doing x = ufloat_fromstr(representation) and reading
# x.nominal_value and x.std_dev:
def str_to_number_with_uncert(representation):
    """
    Given a string that represents a number with uncertainty, returns the
    nominal value and the uncertainty.

    See the documentation for ufloat_fromstr() for a list of accepted
    formats.

    When no numerical error is given, an uncertainty of 1 on the last
    digit is implied.

    Raises ValueError if the string cannot be parsed.

    representation -- string with no leading or trailing spaces.
    """

    # The "p" format can add parentheses around the whole printed result: we
    # remove them:
    if representation.startswith('(') and representation.endswith(')'):
        representation = representation[1:-1]

    match = NUMBER_WITH_UNCERT_GLOBAL_EXP_RE_MATCH(representation)

    # The representation is simplified, but the global factor is
    # calculated:

    if match:

        # We have a form with a factored exponent: (1.23 +/- 0.01)e10,
        # etc.

        exp_value_str = match.group('exp_value')

        try:
            exponent = nrmlze_superscript(exp_value_str)
        except ValueError:
            raise ValueError(cannot_parse_ufloat_msg_pat % representation)

        factor = 10.**exponent

        representation = match.group('simple_num_with_uncert')
    else:
        factor = 1  # No global exponential factor

    match = re.match(u'(.*)(?:\\+/-|±)(.*)', representation)
    if match:

        (nom_value, uncert) = match.groups()

        try:
            # Simple form 1234.45+/-1.2 or 1234.45±1.2, or 1.23e-10+/-1e-23
            # or -1.2×10⁻¹²±1e23:
            parsed_value = (to_float(nom_value)*factor,
                            to_float(uncert)*factor)
        except ValueError:
            raise ValueError(cannot_parse_ufloat_msg_pat % representation)

    else:
        # Form with error parentheses or no uncertainty:
        try:
            parsed_value = parse_error_in_parentheses(representation)
        except NotParenUncert:
            raise ValueError(cannot_parse_ufloat_msg_pat % representation)

    return parsed_value

def ufloat_fromstr(representation, tag=None):
    """
    Return a new random variable (Variable object) from a string.

    Strings 'representation' of the form '12.345+/-0.015',
    '12.345(15)', '12.3' or u'1.2±0.1' (Unicode string) are recognized
    (see more complete list below).  In the last case, an uncertainty
    of +/-1 is assigned to the last digit.

    Invalid representations raise a ValueError.

    This function tries to parse back most of the formats that are made
    available by this module. Examples of valid string representations:

        12.3e10+/-5e3
        (-3.1415 +/- 0.0001)e+02  # Factored exponent

        # Pretty-print notation (only with a unicode string):
        12.3e10 ± 5e3  # ± symbol
        (12.3 ± 5.0) × 10⁻¹²  # Times symbol, superscript
        12.3 ± 5e3  # Mixed notation (± symbol, but e exponent)

        # Double-exponent values:
        (-3.1415 +/- 1e-4)e+200
        (1e-20 +/- 3)e100

        0.29
        31.
        -31.
        31
        -3.1e10

        -1.23(3.4)
        -1.34(5)
        1(6)
        3(4.2)
        -9(2)
        1234567(1.2)
        12.345(15)
        -12.3456(78)e-6
        12.3(0.4)e-5
        169.0(7)
        169.1(15)
        .123(4)
        .1(.4)

        # NaN uncertainties:
        12.3(nan)
        12.3(NAN)
        3±nan

    Surrounding spaces are ignored.

    About the "shorthand" notation: 1.23(3) = 1.23 ± 0.03 but
    1.23(3.) = 1.23 ± 3.00. Thus, the presence of a decimal point in
    the uncertainty signals an absolute uncertainty (instead of an
    uncertainty on the last digits of the nominal value).
    """

    (nominal_value, std_dev) = str_to_number_with_uncert(
        representation.strip())

    return ufloat(nominal_value, std_dev, tag)

def ufloat_obsolete(representation, tag=None):
    '''
    Legacy version of ufloat(). Will eventually be removed.

    representation -- either a (nominal_value, std_dev) tuple, or a
    string representation of a number with uncertainty, in a format
    recognized by ufloat_fromstr().
    '''

    if isinstance(representation, tuple):
        return ufloat(representation[0], representation[1], tag)
    else:
        return ufloat_fromstr(representation, tag)

# The arguments are named for the new version, instead of bearing
# names that are closer to their obsolete use (e.g., std_dev could be
# instead std_dev_or_tag, since it can be the tag, in the obsolete
# ufloat((3, 0.14), "pi") form). This has the advantage of allowing
# new code to use keyword arguments as in ufloat(nominal_value=3,
# std_dev=0.14), without breaking when the obsolete form is not
# supported anymore.
def ufloat(nominal_value, std_dev=None, tag=None):
    """
    Return a new random variable (Variable object).

    - ufloat(nominal_value, std_dev),
    - ufloat(nominal_value, std_dev, tag=...).

    nominal_value -- nominal value of the random variable. It is more
    meaningful to use a value close to the central value or to the
    mean. This value is propagated by mathematical operations as if it
    was a float.

    std_dev -- standard deviation of the random variable. The standard
    deviation must be convertible to a positive float, or be NaN.

    tag -- optional string tag for the variable.  Variables don't have
    to have distinct tags.  Tags are useful for tracing what values
    (and errors) enter in a given result (through the
    error_components() method).
    """

    return Variable(nominal_value, std_dev, tag=tag)<|MERGE_RESOLUTION|>--- conflicted
+++ resolved
@@ -2777,8 +2777,7 @@
         if std_dev < 0 and not isinfinite(std_dev):
             raise NegativeStdDev("The standard deviation cannot be negative")
 
-<<<<<<< HEAD
-        self._std_dev = CallableStdDev(std_dev)
+        self._std_dev = float(std_dev)
 
     def __hash__(self):
         """
@@ -2795,15 +2794,6 @@
             return super().__hash__()
         else:
             return id(self)
-
-    # Support for legacy method:
-    def set_std_dev(self, value):  # Obsolete
-        deprecation('instead of set_std_dev(), please use'
-                    ' .std_dev = ...')
-        self.std_dev = value
-=======
-        self._std_dev = float(std_dev)
->>>>>>> 84212687
 
     # The following method is overridden so that we can represent the tag:
     def __repr__(self):
