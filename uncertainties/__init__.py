#!! Whenever the documentation below is updated, setup.py should be
# checked for consistency.

'''
Calculations with full error propagation for quantities with uncertainties.
Derivatives can also be calculated.

Web user guide: http://packages.python.org/uncertainties/.

Example of possible calculation: (0.2 +/- 0.01)**2 = 0.04 +/- 0.004.

Correlations between expressions are correctly taken into account (for
instance, with x = 0.2+/-0.01, 2*x-x-x is exactly zero, as is y-x-x
with y = 2*x).

Examples:

  import uncertainties
  from uncertainties import ufloat
  from uncertainties.umath import *  # sin(), etc.

  # Mathematical operations:
  x = ufloat(0.20, 0.01)  # x = 0.20+/-0.01
  x = ufloat_fromstr("0.20+/-0.01")  # Other representation
  x = ufloat_fromstr("0.20(1)")  # Other representation
  x = ufloat_fromstr("0.20")  # Implicit uncertainty of +/-1 on the last digit
  print x**2  # Square: prints "0.04+/-0.004"
  print sin(x**2)  # Prints "0.0399...+/-0.00399..."

  print x.std_score(0.17)  # Prints "-3.0": deviation of -3 sigmas

  # Access to the nominal value, and to the uncertainty:
  square = x**2  # Square
  print square  # Prints "0.04+/-0.004"
  print square.nominal_value  # Prints "0.04"
  print square.std_dev  # Prints "0.004..."

  print square.derivatives[x]  # Partial derivative: 0.4 (= 2*0.20)

  # Correlations:
  u = ufloat(1, 0.05, "u variable")  # Tag
  v = ufloat(10, 0.1, "v variable")
  sum_value = u+v
<<<<<<< HEAD

  u.set_std_dev(0.1)  # Standard deviations can be updated on the fly
=======
  
  u.std_dev = 0.1  # Standard deviations can be updated on the fly
>>>>>>> fef39f19
  print sum_value - u - v  # Prints "0.0" (exact result)

  # List of all sources of error:
  print sum_value  # Prints "11+/-0.1414..."
  for (var, error) in sum_value.error_components().iteritems():
      print "%s: %f" % (var.tag, error)  # Individual error components

  # Covariance matrices:
  cov_matrix = uncertainties.covariance_matrix([u, v, sum_value])
  print cov_matrix  # 3x3 matrix

  # Correlated variables can be constructed from a covariance matrix, if
  # NumPy is available:
  (u2, v2, sum2) = uncertainties.correlated_values([1, 10, 11],
                                                   cov_matrix)
  print u2  # Value and uncertainty of u: correctly recovered (1+/-0.1)
  print uncertainties.covariance_matrix([u2, v2, sum2])  # == cov_matrix

- The main function provided by this module is ufloat, which creates
numbers with uncertainties (Variable objects).  Variable objects can
be used as if they were regular Python numbers.  The main attributes
and methods of Variable objects are defined in the documentation of
the Variable class.

- Valid operations on numbers with uncertainties include basic
mathematical functions (addition, etc.).

Most operations from the standard math module (sin, etc.) can be applied
on numbers with uncertainties by using their generalization from the
uncertainties.umath module:

  from uncertainties.umath import sin
  print sin(ufloat_fromstr("1+/-0.01"))  # 0.841...+/-0.005...
  print sin(1)  # umath.sin() also works on floats, exactly like math.sin()

Logical operations (>, ==, etc.) are also supported.

Basic operations on NumPy arrays or matrices of numbers with
uncertainties can be performed:

  2*numpy.array([ufloat(1, 0.01), ufloat(2, 0.1)])

More complex operations on NumPy arrays can be performed through the
dedicated uncertainties.unumpy sub-module (see its documentation).

Calculations that are performed through non-Python code (Fortran, C,
etc.) can handle numbers with uncertainties instead of floats through
the provided wrap() wrapper:

  import uncertainties

  # wrapped_f is a version of f that can take arguments with
  # uncertainties, even if f only takes floats:
  wrapped_f = uncertainties.wrap(f)

If some derivatives of the wrapped function f are known (analytically,
or numerically), they can be given to wrap()--see the documentation
for wrap().

- Utility functions are also provided: the covariance matrix between
random variables can be calculated with covariance_matrix(), or used
as input for the definition of correlated quantities (correlated_values()
function--defined only if the NumPy module is available).

- Mathematical expressions involving numbers with uncertainties
generally return AffineScalarFunc objects, which also print as a value
with uncertainty.  Their most useful attributes and methods are
described in the documentation for AffineScalarFunc.  Note that
Variable objects are also AffineScalarFunc objects.  UFloat is an
alias for AffineScalarFunc, provided as a convenience: testing whether
a value carries an uncertainty handled by this module should be done
with insinstance(my_value, UFloat).

- Mathematically, numbers with uncertainties are, in this package,
probability distributions.  These probabilities are reduced to two
numbers: a nominal value and an uncertainty.  Thus, both variables
(Variable objects) and the result of mathematical operations
(AffineScalarFunc objects) contain these two values (respectively in
their nominal_value attribute and through their std_dev() method).

The uncertainty of a number with uncertainty is simply defined in
this package as the standard deviation of the underlying probability
distribution.

The numbers with uncertainties manipulated by this package are assumed
to have a probability distribution mostly contained around their
nominal value, in an interval of about the size of their standard
deviation.  This should cover most practical cases.  A good choice of
nominal value for a number with uncertainty is thus the median of its
probability distribution, the location of highest probability, or the
average value.

- When manipulating ensembles of numbers, some of which contain
uncertainties, it can be useful to access the nominal value and
uncertainty of all numbers in a uniform manner:

  x = ufloat_fromstr("3+/-0.1")
  print nominal_value(x)  # Prints 3
  print std_dev(x)  # Prints 0.1
  print nominal_value(3)  # Prints 3: nominal_value works on floats
  print std_dev(3)  # Prints 0: std_dev works on floats

- Probability distributions (random variables and calculation results)
are printed as:

  nominal value +/- standard deviation

but this does not imply any property on the nominal value (beyond the
fact that the nominal value is normally inside the region of high
probability density), or that the probability distribution of the
result is symmetrical (this is rarely strictly the case).

- Linear approximations of functions (around the nominal values) are
used for the calculation of the standard deviation of mathematical
expressions with this package.

The calculated standard deviations and nominal values are thus
meaningful approximations as long as the functions involved have
precise linear expansions in the region where the probability
distribution of their variables is the largest.  It is therefore
important that uncertainties be small.  Mathematically, this means
that the linear term of functions around the nominal values of their
variables should be much larger than the remaining higher-order terms
over the region of significant probability.

For instance, sin(0+/-0.01) yields a meaningful standard deviation
since it is quite linear over 0+/-0.01.  However, cos(0+/-0.01) yields
an approximate standard deviation of 0 (because the cosine is not well
approximated by a line around 0), which might not be precise enough
for all applications.

- Comparison operations (>, ==, etc.) on numbers with uncertainties
have a pragmatic semantics, in this package: numbers with
uncertainties can be used wherever Python numbers are used, most of
the time with a result identical to the one that would be obtained
with their nominal value only.  However, since the objects defined in
this module represent probability distributions and not pure numbers,
comparison operator are interpreted in a specific way.

The result of a comparison operation ("==", ">", etc.) is defined so as
to be essentially consistent with the requirement that uncertainties
be small: the value of a comparison operation is True only if the
operation yields True for all infinitesimal variations of its random
variables, except, possibly, for an infinitely small number of cases.

Example:

  "x = 3.14; y = 3.14" is such that x == y

but

  x = ufloat(3.14, 0.01)
  y = ufloat(3.14, 0.01)

is not such that x == y, since x and y are independent random
variables that almost never give the same value.  However, x == x
still holds.

The boolean value (bool(x), "if x...") of a number with uncertainty x
is the result of x != 0.

- The uncertainties package is for Python 2.5 and above.

- This package contains tests.  They can be run either manually or
automatically with the nose unit testing framework (nosetests).

(c) 2009-2013 by Eric O. LEBIGOT (EOL) <eric.lebigot@normalesup.org>.
Please send feature requests, bug reports, or feedback to this address.

Please support future development by donating $5 or more through PayPal!

This software is released under a dual license.  (1) The BSD license.
(2) Any other license, as long as it is obtained from the original
author.'''

# The idea behind this module is to replace the result of mathematical
# operations by a local approximation of the defining function.  For
# example, sin(0.2+/-0.01) becomes the affine function
# (AffineScalarFunc object) whose nominal value is sin(0.2) and
# whose variations are given by sin(0.2+delta) = 0.98...*delta.
# Uncertainties can then be calculated by using this local linear
# approximation of the original function.

from __future__ import division  # Many analytical derivatives depend on this

import re
import math
from math import sqrt, log  # Optimization: no attribute look-up
import copy
import warnings

# Numerical version:
__version_info__ = (2, 1)
__version__ = '.'.join(map(str, __version_info__))

__author__ = 'Eric O. LEBIGOT (EOL) <eric.lebigot@normalesup.org>'

# Attributes that are always exported (some other attributes are
# exported only if the NumPy module is available...):
__all__ = [

    # All sub-modules and packages are not imported by default,
    # in particular because NumPy might be unavailable.

    'ufloat',  # Main function: returns a number with uncertainty

    # Uniform access to nominal values and standard deviations:
    'nominal_value',
    'std_dev',

    # Utility functions (more are exported if NumPy is present):
    'covariance_matrix',

    # Class for testing whether an object is a number with
    # uncertainty.  Not usually created by users (except through the
    # Variable subclass), but possibly manipulated by external code
    # ['derivatives()' method, etc.].
    'UFloat',

    # Wrapper for allowing non-pure-Python function to handle
    # quantitities with uncertainties:
    'wrap',

    # The documentation for wrap() indicates that numerical
    # derivatives are calculated through partial_derivative().  The
    # user might also want to change the size of the numerical
    # differentiation step.
    'partial_derivative'

    ]

###############################################################################

def set_doc(doc_string):
    """
    Decorator function that sets the docstring to the given text.

    It is useful for functions whose docstring is calculated
    (including string substitutions).
    """
    def set_doc_string(func):
        func.__doc__ = doc_string
        return func
    return set_doc_string

# Some types known to not depend on Variable objects are put in
# CONSTANT_TYPES.  The most common types can be put in front, as this
# may slightly improve the execution speed.
CONSTANT_TYPES = (float, int, complex, long)

###############################################################################
# Utility for issuing deprecation warnings

def deprecation(message):
    '''
    Warns the user with the given message, by issuing a
    DeprecationWarning.
    '''

    # stacklevel = 3 points to the original user call (not to the
    # function from this module that called deprecation()).
    # DeprecationWarning is ignored by default: not used.
    warnings.warn(message, stacklevel=3)

###############################################################################

## Definitions that depend on the availability of NumPy:


try:
    import numpy
except ImportError:
    pass
else:

    # NumPy numbers do not depend on Variable objects:
    CONSTANT_TYPES += (numpy.number,)

    # Entering variables as a block of correlated values.  Only available
    # if NumPy is installed.

    #! It would be possible to dispense with NumPy, but a routine should be
    # written for obtaining the eigenvectors of a symmetric matrix.  See
    # for instance Numerical Recipes: (1) reduction to tri-diagonal
    # [Givens or Householder]; (2) QR / QL decomposition.
<<<<<<< HEAD

    def correlated_values(values, covariance_mat, tags=None):
=======
    
    def correlated_values(nom_values, covariance_mat, tags=None):
>>>>>>> fef39f19
        """
        Returns numbers with uncertainties (AffineScalarFunc objects)
        that correctly reproduce the given covariance matrix, and have
        the given (float) values as their nominal value.

        The correlated_values_norm() function returns the same result,
        but takes a correlation matrix instead of a covariance matrix.
        
        The list of values and the covariance matrix must have the
        same length, and the matrix must be a square (symmetric) one.

        The numbers with uncertainties returned depend on newly
        created, independent variables (Variable objects).

        If 'tags' is not None, it must list the tag of each new
        independent variable.

        nom_values -- sequence with the nominal (real) values of the
        numbers with uncertainties to be returned.

        covariance_mat -- full covariance matrix of the returned
        numbers with uncertainties (not the statistical correlation
        matrix, i.e., not the normalized covariance matrix). For
        example, the first element of this matrix is the variance of
        the first returned number with uncertainty.
        """

        # If no tags were given, we prepare tags for the newly created
        # variables:
        if tags is None:
            tags = (None,) * len(nom_values)

        # The covariance matrix is diagonalized in order to define
        # the independent variables that model the given values:

        (variances, transform) = numpy.linalg.eigh(covariance_mat)

        # Numerical errors might make some variances negative: we set
        # them to zero:
        variances[variances < 0] = 0.

        # Creation of new, independent variables:

        # We use the fact that the eigenvectors in 'transform' are
        # special: 'transform' is unitary: its inverse is its transpose:

        variables = tuple(
            # The variables represent "pure" uncertainties:
            Variable(0, sqrt(variance), tag)
            for (variance, tag) in zip(variances, tags))

        # Representation of the initial correlated values:
        values_funcs = tuple(
            AffineScalarFunc(value, dict(zip(variables, coords)))
            for (coords, value) in zip(transform, nom_values))

        return values_funcs

    __all__.append('correlated_values')

    def correlated_values_norm(values_with_std_dev, correlation_mat,
                               tags=None):
        '''
        Returns correlated values like correlated_values(), but takes
        instead as input:

        - nominal (float) values along with their standard deviation, and
        
        - a correlation matrix (i.e. a normalized covariance matrix
          normalized with individual standard deviations).

        values_with_std_dev -- sequence of (nominal value, standard
        deviation) pairs. The returned, correlated values have these
        nominal values and standard deviations.

        correlation_mat -- correlation matrix (i.e. the normalized
        covariance matrix, a matrix with ones on its diagonal).
        '''

        (nominal_values, std_devs) = numpy.transpose(values_with_std_dev)

        return correlated_values(
            nominal_values,
            correlation_mat*std_devs*std_devs[numpy.newaxis].T,
            tags)
        
    __all__.append('correlated_values_norm')
    
###############################################################################

# Mathematical operations with local approximations (affine scalar
# functions)

class NotUpcast(Exception):
    'Raised when an object cannot be converted to a number with uncertainty'

def to_affine_scalar(x):
    """
    Transforms x into a constant affine scalar function
    (AffineScalarFunc), unless it is already an AffineScalarFunc (in
    which case x is returned unchanged).

    Raises an exception unless 'x' belongs to some specific classes of
    objects that are known not to depend on AffineScalarFunc objects
    (which then cannot be considered as constants).
    """

    if isinstance(x, AffineScalarFunc):
        return x

    #! In Python 2.6+, numbers.Number could be used instead, here:
    if isinstance(x, CONSTANT_TYPES):
        # No variable => no derivative to define:
        return AffineScalarFunc(x, {})

    # Case of lists, etc.
    raise NotUpcast("%s cannot be converted to a number with"
                    " uncertainty" % type(x))

def partial_derivative(f, param_num):
    """
    Returns a function that numerically calculates the partial
    derivative of function f with respect to its argument number
    param_num.
    """

    def partial_derivative_of_f(*args, **kws):
        """
        Partial derivative, calculated with the (-epsilon, +epsilon)
        method, which is more precise than the (0, +epsilon) method.
        """
        # f_nominal_value = f(*args)
        param_kw = None
        if '__param__kw__' in kws:
            param_kw = kws.pop('__param__kw__')
        shifted_args = list(args)  # Copy, and conversion to a mutable
        shifted_kws  = {}
        for k, v in kws.items():
            shifted_kws[k] = v
        step = 1.e-8
        if param_kw in shifted_kws:
            step = step*abs(shifted_kws[param_kw])
        elif param_num < len(shifted_args):
            # The step is relative to the parameter being varied, so that
            # shsifting it does not suffer from finite precision:
            step = step*abs(shifted_args[param_num])

        if param_kw in shifted_kws:
            shifted_kws[param_kw] += step
        elif param_num < len(shifted_args):
            shifted_args[param_num] += step

        shifted_f_plus = f(*shifted_args, **shifted_kws)

        if param_kw in shifted_kws:
            shifted_kws[param_kw] -= 2*step
        elif param_num < len(shifted_args):
            shifted_args[param_num] -= 2*step
        shifted_f_minus = f(*shifted_args, **shifted_kws)

        return (shifted_f_plus - shifted_f_minus)/2/step

    return partial_derivative_of_f

class NumericalDerivatives(object):
    """
    Convenient access to the partial derivatives of a function,
    calculated numerically.
    """
    # This is not a list because the number of arguments of the
    # function is not known in advance, in general.

    def __init__(self, function):
        """
        'function' is the function whose derivatives can be computed.
        """
        self._function = function

    def __getitem__(self, n):
        """
        Returns the n-th numerical derivative of the function.
        """
        return partial_derivative(self._function, n)
<<<<<<< HEAD

def wrap(f, derivatives_funcs=None):
=======
  
def wrap(f, derivatives_iter=None):
>>>>>>> fef39f19
    """
    Wraps a function f into a function that also accepts numbers with
    uncertainties (UFloat objects) and returns a number with
    uncertainties.  Doing so may be necessary when function f cannot
    be expressed analytically (with uncertainties-compatible operators
    and functions like +, *, umath.sin(), etc.).

    f must return a scalar (not a list, etc.).
    
    In the wrapped function, the standard Python scalar arguments of f
    (float, int, etc.) can be replaced by numbers with
    uncertainties. The result will contain the appropriate
    uncertainty.
    
    If no argument to the wrapped function has an uncertainty, f
    simply returns its usual, scalar result.

    If supplied, derivatives_iter can be an iterable that generally
    contains functions; each successive function is the partial
    derivative of f with respect to the corresponding variable (one
    function for each argument of f, which takes as many arguments as
    f).  If instead of a function, an element of derivatives_iter
    contains None, then it is automatically replaced by the relevant
    numerical derivative; this can be used for non-scalar arguments of
    f (like string arguments).

    If derivatives_iter is None, or if derivatives_iter contains a
    fixed (and finite) number of elements, then any missing derivative
    is calculated numerically.

    An infinite number of derivatives can be specified by having
    derivatives_iter be an infinite iterator; this can for instance
    be used for specifying the derivatives of functions with a
    undefined number of argument (like sum(), whose partial
    derivatives all return 1).

    Example (for illustration purposes only, as
    uncertainties.umath.sin() runs faster than the examples that
    follow): wrap(math.sin) is a sine function that can be applied to
    numbers with uncertainties.  Its derivative will be calculated
    numerically.  wrap(math.sin, [None]) would have produced the same
    result.  wrap(math.sin, [math.cos]) is the same function, but with
    an analytically defined derivative.
    """
<<<<<<< HEAD
    if derivatives_funcs is None:
        derivatives_funcs = NumericalDerivatives(f)
=======

    if derivatives_iter is None:
        derivatives_iter = NumericalDerivatives(f)
>>>>>>> fef39f19
    else:
        # Derivatives that are not defined are calculated numerically,
        # if there is a finite number of them (the function lambda
        # *args: fsum(args) has a non-defined number of arguments, as
        # it just performs a sum):
        try:  # Is the number of derivatives fixed?
            len(derivatives_iter)
        except TypeError:
            pass
        else:
            derivatives_iter = [
                partial_derivative(f, k) if derivative is None
                else derivative
<<<<<<< HEAD
                for (k, derivative) in enumerate(derivatives_funcs)]
=======
                for (k, derivative) in enumerate(derivatives_iter)]

>>>>>>> fef39f19
    #! Setting the doc string after "def f_with...()" does not
    # seem to work.  We define it explicitly:
    @set_doc("""\
    Version of %s(...) that returns an affine approximation
    (AffineScalarFunc object), if its result depends on variables
    (Variable objects).  Otherwise, returns a simple constant (when
    applied to constant arguments).

    Warning: arguments of the function that are not AffineScalarFunc
    objects must not depend on uncertainties.Variable objects in any
    way.  Otherwise, the dependence of the result in
    uncertainties.Variable objects will be incorrect.

    Original documentation:
    %s""" % (f.__name__, f.__doc__))
<<<<<<< HEAD


    def f_with_affine_output(*args, **kws):
=======
    def f_with_affine_output(*args, **kwargs):
>>>>>>> fef39f19
        # Can this function perform the calculation of an
        # AffineScalarFunc (or maybe float) result?
        try:
            old_funcs = map(to_affine_scalar, args)
            aff_funcs = [to_affine_scalar(a) for a in args]
            aff_kws = kws
            aff_varkws = []
            for key, val in kws.items():
                if isinstance(val, Variable):
                    aff_kws[key] = to_affine_scalar(val)
                    aff_varkws.append(key)

        except NotUpcast:

            # This function does not know how to itself perform
            # calculations with non-float-like arguments (as they
            # might for instance be objects whose value really changes
            # if some Variable objects had different values):

            # Is it clear that we can't delegate the calculation?

            if any(isinstance(arg, AffineScalarFunc) for arg in args):
                # This situation arises for instance when calculating
                # AffineScalarFunc(...)*numpy.array(...).  In this
                # case, we must let NumPy handle the multiplication
                # (which is then performed element by element):
                return NotImplemented
            else:
                # If none of the arguments is an AffineScalarFunc, we
                # can delegate the calculation to the original
                # function.  This can be useful when it is called with
                # only one argument (as in
                # numpy.log10(numpy.ndarray(...)):
                return f(*args, **kws)

        ########################################
        # Nominal value of the constructed AffineScalarFunc:
        args_values = [e.nominal_value for e in aff_funcs]
        kw_values = {}
        for key, val in aff_kws.items():
            kw_values[key] = val
            if key in aff_varkws:
                kw_values[key] = val.nominal_value
        f_nominal_value = f(*args_values, **kw_values)

        ########################################

        # List of involved variables (Variable objects):
        variables = set()
        for expr in aff_funcs:
            variables |= set(expr.derivatives)
        for vname  in aff_varkws:
            variables |= set(aff_kws[vname].derivatives)
        ## It is sometimes useful to only return a regular constant:

        # (1) Optimization / convenience behavior: when 'f' is called
        # on purely constant values (e.g., sin(2)), there is no need
        # for returning a more complex AffineScalarFunc object.

        # (2) Functions that do not return a "float-like" value might
        # not have a relevant representation as an AffineScalarFunc.
        # This includes boolean functions, since their derivatives are
        # either 0 or are undefined: they are better represented as
        # Python constants than as constant AffineScalarFunc functions.

        if not variables or isinstance(f_nominal_value, bool):
            return f_nominal_value

        # The result of 'f' does depend on 'variables'...

        ########################################

        # Calculation of the derivatives with respect to the arguments
        # of f (aff_funcs):

        # The chain rule is applied.  This is because, in the case of
        # numerical derivatives, it allows for a better-controlled
        # numerical stability than numerically calculating the partial
        # derivatives through '[f(x + dx, y + dy, ...) -
        # f(x,y,...)]/da' where dx, dy,... are calculated by varying
        # 'a'.  In fact, it is numerically better to control how big
        # (dx, dy,...) are: 'f' is a simple mathematical function and
        # it is possible to know how precise the df/dx are (which is
        # not possible with the numerical df/da calculation above).

        # We use numerical derivatives, if we don't already have a
        # list of derivatives:

        #! Note that this test could be avoided by requiring the
        # caller to always provide derivatives.  When changing the
        # functions of the math module, this would force this module
        # to know about all the math functions.  Another possibility
        # would be to force derivatives_iter to contain, say, the
        # first 3 derivatives of f.  But any of these two ideas has a
        # chance to break, one day... (if new functions are added to
        # the math module, or if some function has more than 3
        # arguments).

        derivatives_wrt_args = []
<<<<<<< HEAD
        for (arg, derivative) in zip(aff_funcs, derivatives_funcs):
            derivatives_wrt_args.append(derivative(*args_values, **aff_kws)
=======
        for (arg, derivative) in zip(aff_funcs, derivatives_iter):
            derivatives_wrt_args.append(derivative(*args_values)
>>>>>>> fef39f19
                                        if arg.derivatives
                                        else 0)


        kws_values = []
        for vname in aff_varkws:
            kws_values.append( aff_kws[vname].nominal_value)
        for (vname, derivative) in zip(aff_varkws, derivatives_funcs):
            derivatives_wrt_args.append(derivative(__param__kw__=vname,
                                                   **kw_values)
                                        if aff_kws[vname].derivatives
                                        else 0)

        ########################################
        # Calculation of the derivative of f with respect to all the
        # variables (Variable) involved.

        # Initial value (is updated below):
        derivatives_wrt_vars = dict((var, 0.) for var in variables)

        # The chain rule is used (we already have
        # derivatives_wrt_args):
        for (func, f_derivative) in zip(aff_funcs, derivatives_wrt_args):
            for (var, func_derivative) in func.derivatives.iteritems():
                derivatives_wrt_vars[var] += f_derivative * func_derivative

        for (vname, f_derivative) in zip(aff_varkws, derivatives_wrt_args):
            func = aff_kws[vname]
            for (var, func_derivative) in func.derivatives.iteritems():
                derivatives_wrt_vars[var] += f_derivative * func_derivative

        # The function now returns an AffineScalarFunc object:
        return AffineScalarFunc(f_nominal_value, derivatives_wrt_vars)

    # It is easier to work with f_with_affine_output, which represents
    # a wrapped version of 'f', when it bears the same name as
    # 'f'.
    f_with_affine_output.__name__ = f.__name__
    # !! Note: Setting __name__ is however not fully sufficient: the
    # name f_with_affine_output is stored in
    # f_with_affine_output.__code__.co_name; being able to change it
    # would be useful for instance when f_with_affine_output() is
    # called with unexpected arguments (unexpected keyword argument,
    # etc.). co_name is read-only, though.

    return f_with_affine_output

def _force_aff_func_args(func):
    """
    Takes an operator op(x, y) and wraps it.

    The constructed operator returns func(x, to_affine_scalar(y)) if y
    can be upcast with to_affine_scalar(); otherwise, it returns
    NotImplemented.

    Thus, func() is only called on two AffineScalarFunc objects, if
    its first argument is an AffineScalarFunc.
    """

    def op_on_upcast_args(x, y):
        """
        Returns %s(self, to_affine_scalar(y)) if y can be upcast
        through to_affine_scalar.  Otherwise returns NotImplemented.
        """ % func.__name__

        try:
            y_with_uncert = to_affine_scalar(y)
        except NotUpcast:
            # This module does not know how to handle the comparison:
            # (example: y is a NumPy array, in which case the NumPy
            # array will decide that func() should be applied
            # element-wise between x and all the elements of y):
            return NotImplemented
        else:
            return func(x, y_with_uncert)

    return op_on_upcast_args

########################################

# Definition of boolean operators, that assume that self and
# y_with_uncert are AffineScalarFunc.

# The fact that uncertainties must be smalled is used, here: the
# comparison functions are supposed to be constant for most values of
# the random variables.

# Even though uncertainties are supposed to be small, comparisons
# between 3+/-0.1 and 3.0 are handled (even though x == 3.0 is not a
# constant function in the 3+/-0.1 interval).  The comparison between
# x and x is handled too, when x has an uncertainty.  In fact, as
# explained in the main documentation, it is possible to give a useful
# meaning to the comparison operators, in these cases.

def _eq_on_aff_funcs(self, y_with_uncert):
    """
    __eq__ operator, assuming that both self and y_with_uncert are
    AffineScalarFunc objects.
    """
    difference = self - y_with_uncert
    # Only an exact zero difference means that self and y are
    # equal numerically:
    return not(difference._nominal_value or difference.std_dev)

def _ne_on_aff_funcs(self, y_with_uncert):
    """
    __ne__ operator, assuming that both self and y_with_uncert are
    AffineScalarFunc objects.
    """

    return not _eq_on_aff_funcs(self, y_with_uncert)

def _gt_on_aff_funcs(self, y_with_uncert):
    """
    __gt__ operator, assuming that both self and y_with_uncert are
    AffineScalarFunc objects.
    """
    return self._nominal_value > y_with_uncert._nominal_value

def _ge_on_aff_funcs(self, y_with_uncert):
    """
    __ge__ operator, assuming that both self and y_with_uncert are
    AffineScalarFunc objects.
    """

    return (_gt_on_aff_funcs(self, y_with_uncert)
            or _eq_on_aff_funcs(self, y_with_uncert))

def _lt_on_aff_funcs(self, y_with_uncert):
    """
    __lt__ operator, assuming that both self and y_with_uncert are
    AffineScalarFunc objects.
    """
    return self._nominal_value < y_with_uncert._nominal_value

def _le_on_aff_funcs(self, y_with_uncert):
    """
    __le__ operator, assuming that both self and y_with_uncert are
    AffineScalarFunc objects.
    """

    return (_lt_on_aff_funcs(self, y_with_uncert)
            or _eq_on_aff_funcs(self, y_with_uncert))

########################################

class CallableStdDev(float):
    '''
    Class for standard deviation results, which used to be
    callable. Provided for compatibility with old code. Issues an
    obsolescence warning upon call.
    '''
    
    def __call__ (self):
        deprecation('Obsolete: the std_dev attribute should not be called'
                    ' anymore: use .std_dev instead of .std_dev().')
        return self
        
class AffineScalarFunc(object):
    """
    Affine functions that support basic mathematical operations
    (addition, etc.).  Such functions can for instance be used for
    representing the local (linear) behavior of any function.

    This class is mostly meant to be used internally.

    This class can also be used to represent constants.

    The variables of affine scalar functions are Variable objects.

    AffineScalarFunc objects include facilities for calculating the
    'error' on the function, from the uncertainties on its variables.

    Main attributes and methods:

    - nominal_value, std_dev(): value at the origin / nominal value,
      and standard deviation.

    - error_components(): error_components()[x] is the error due to
      Variable x.

    - derivatives: derivatives[x] is the (value of the) derivative
      with respect to Variable x.  This attribute is a dictionary
      whose keys are the Variable objects on which the function
      depends.

      All the Variable objects on which the function depends are in
      'derivatives'.

    - std_score(x): position of number x with respect to the
      nominal value, in units of the standard deviation.
    """

    # To save memory in large arrays:
    __slots__ = ('_nominal_value', 'derivatives')

    #! The code could be modify in order to accommodate for non-float
    # nominal values.  This could for instance be done through
    # the operator module: instead of delegating operations to
    # float.__*__ operations, they could be delegated to
    # operator.__*__ functions (while taking care of properly handling
    # reverse operations: __radd__, etc.).

    def __init__(self, nominal_value, derivatives):
        """
        nominal_value -- value of the function at the origin.
        nominal_value must not depend in any way of the Variable
        objects in 'derivatives' (the value at the origin of the
        function being defined is a constant).

        derivatives -- maps each Variable object on which the function
        being defined depends to the value of the derivative with
        respect to that variable, taken at the nominal value of all
        variables.

        Warning: the above constraint is not checked, and the user is
        responsible for complying with it.
        """

        # Defines the value at the origin:

        # Only float-like values are handled.  One reason is that it
        # does not make sense for a scalar function to be affine to
        # not yield float values.  Another reason is that it would not
        # make sense to have a complex nominal value, here (it would
        # not be handled correctly at all): converting to float should
        # be possible.
        self._nominal_value = float(nominal_value)
        self.derivatives = derivatives

    # The following prevents the 'nominal_value' attribute from being
    # modified by the user:
    @property
    def nominal_value(self):
        "Nominal value of the random number."
        return self._nominal_value

    ############################################################


    ### Operators: operators applied to AffineScalarFunc and/or
    ### float-like objects only are supported.  This is why methods
    ### from float are used for implementing these operators.

    # Operators with no reflection:

    ########################################

    # __nonzero__() is supposed to return a boolean value (it is used
    # by bool()).  It is for instance used for converting the result
    # of comparison operators to a boolean, in sorted().  If we want
    # to be able to sort AffineScalarFunc objects, __nonzero__ cannot
    # return a AffineScalarFunc object.  Since boolean results (such
    # as the result of bool()) don't have a very meaningful
    # uncertainty unless it is zero, this behavior is fine.

    def __nonzero__(self):
        """
        Equivalent to self != 0.
        """
        #! This might not be relevant for AffineScalarFunc objects
        # that contain values in a linear space which does not convert
        # the float 0 into the null vector (see the __eq__ function:
        # __nonzero__ works fine if subtracting the 0 float from a
        # vector of the linear space works as if 0 were the null
        # vector of that space):
        return self != 0.  # Uses the AffineScalarFunc.__ne__ function

    ########################################

    ## Logical operators: warning: the resulting value cannot always
    ## be differentiated.

    # The boolean operations are not differentiable everywhere, but
    # almost...

    # (1) I can rely on the assumption that the user only has "small"
    # errors on variables, as this is used in the calculation of the
    # standard deviation (which performs linear approximations):

    # (2) However, this assumption is not relevant for some
    # operations, and does not have to hold, in some cases.  This
    # comes from the fact that logical operations (e.g. __eq__(x,y))
    # are not differentiable for many usual cases.  For instance, it
    # is desirable to have x == x for x = n+/-e, whatever the size of e.
    # Furthermore, n+/-e != n+/-e', if e != e', whatever the size of e or
    # e'.

    # (3) The result of logical operators does not have to be a
    # function with derivatives, as these derivatives are either 0 or
    # don't exist (i.e., the user should probably not rely on
    # derivatives for his code).

    # __eq__ is used in "if data in [None, ()]", for instance.  It is
    # therefore important to be able to handle this case too, which is
    # taken care of when _force_aff_func_args(_eq_on_aff_funcs)
    # returns NotImplemented.
    __eq__ = _force_aff_func_args(_eq_on_aff_funcs)

    __ne__ = _force_aff_func_args(_ne_on_aff_funcs)
    __gt__ = _force_aff_func_args(_gt_on_aff_funcs)

    # __ge__ is not the opposite of __lt__ because these operators do
    # not always yield a boolean (for instance, 0 <= numpy.arange(10)
    # yields an array).
    __ge__ = _force_aff_func_args(_ge_on_aff_funcs)

    __lt__ = _force_aff_func_args(_lt_on_aff_funcs)
    __le__ = _force_aff_func_args(_le_on_aff_funcs)

    ########################################

    # Uncertainties handling:

    def error_components(self):
        """
        Individual components of the standard deviation of the affine
        function (in absolute value), returned as a dictionary with
        Variable objects as keys. The returned variables are the
        independent variables that the affine function depends on.

        This method assumes that the derivatives contained in the
        object take scalar values (and are not a tuple, like what
        math.frexp() returns, for instance).
        """

        # Calculation of the variance:
        error_components = {}
        for (variable, derivative) in self.derivatives.iteritems():
            # Individual standard error due to variable:
            error_components[variable] = abs(derivative*variable._std_dev)

        return error_components
    
    @property
    def std_dev(self):
        """
        Standard deviation of the affine function.

        This method assumes that the function returns scalar results.

        This returned standard deviation depends on the current
        standard deviations [std_dev] of the variables (Variable
        objects) involved.
        """
        #! It would be possible to not allow the user to update the
        #std dev of Variable objects, in which case AffineScalarFunc
        #objects could have a pre-calculated or, better, cached
        #std_dev value (in fact, many intermediate AffineScalarFunc do
        #not need to have their std_dev calculated: only the final
        #AffineScalarFunc returned to the user does).
        return CallableStdDev(sqrt(sum(
            delta**2 for delta in self.error_components().itervalues())))

    def _general_representation(self, to_string):
        """
        Uses the to_string() conversion function on both the nominal
        value and the standard deviation, and returns a string that
        describes them.

        to_string() is typically repr() or str().
        """

        (nominal_value, std_dev) = (self._nominal_value, self.std_dev)

        # String representation:

        # Not putting spaces around "+/-" helps with arrays of
        # Variable, as each value with an uncertainty is a
        # block of signs (otherwise, the standard deviation can be
        # mistaken for another element of the array).

        return ("%s+/-%s" % (to_string(nominal_value), to_string(std_dev))
                if std_dev
                else to_string(nominal_value))

    def __repr__(self):
        return self._general_representation(repr)

    def __str__(self):
        return self._general_representation(str)
    
    def std_score(self, value):
        """
        Returns 'value' - nominal value, in units of the standard
        deviation.

        Raises a ValueError exception if the standard deviation is zero.
        """
        try:
            # The ._nominal_value is a float: there is no integer division,
            # here:
            return (value - self._nominal_value) / self.std_dev
        except ZeroDivisionError:
            raise ValueError("The standard deviation is zero:"
                             " undefined result.")

    def __deepcopy__(self, memo):
        """
        Hook for the standard copy module.

        The returned AffineScalarFunc is a completely fresh copy,
        which is fully independent of any variable defined so far.
        New variables are specially created for the returned
        AffineScalarFunc object.
        """
        return AffineScalarFunc(
            self._nominal_value,
            dict((copy.deepcopy(var), deriv)
                 for (var, deriv) in self.derivatives.iteritems()))

    def __getstate__(self):
        """
        Hook for the pickle module.

        The slot attributes of the parent classes are returned, as
        well as those of the __dict__ attribute of the object (if
        any).
        """

        # In general (case where this class is subclassed), data
        # attribute are stored in two places: possibly in __dict_, and
        # in slots. Data from both locations is returned by this
        # method.
        
        all_attrs = {}

        # Support for subclasses that do not use __slots__ (except
        # through inheritance): instances have a __dict__
        # attribute. The keys in this __dict__ are shadowed by the
        # slot attribute names (reference:
        # http://stackoverflow.com/questions/15139067/attribute-access-in-python-first-slots-then-dict/15139208#15139208).
        # The method below not only preserves this behavior, but also
        # saves the full contents of __dict__. This is robust:
        # unpickling gives back the original __dict__ even if __dict__
        # contains keys that are shadowed by slot names:

        try:
            all_attrs['__dict__'] = self.__dict__
        except AttributeError:
            pass
        
        # All the slot attributes are gathered.

        # Classes that do not define __slots__ have the __slots__ of
        # one of their parents (the first parent with their own
        # __slots__ in MRO). This is why the slot names are first
        # gathered (with repetitions removed, in general), and their
        # values obtained later.
        
        all_slots = set()
        
        for cls in type(self).mro():

            # In the diamond inheritance pattern, some parent classes
            # may not have __slots__:
            slot_names = getattr(cls, '__slots__', ())

            # Slot names can be given in various forms (string,
            # sequence, iterable):
            if isinstance(slot_names, str):
                all_slots.add(slot_names)  # Single name
            else:
                all_slots.update(slot_names)

        # The slot values are stored:
        for name in all_slots:
            try:
                # !! It might happen that '__dict__' is itself a slot
                # name. In this case, its value is saved
                # again. Alternatively, the loop could be done on
                # all_slots - set(('__dict__',)):
                all_attrs[name] = getattr(self, name)
            except AttributeError:
                pass  # Undefined slot attribute
                
        return all_attrs

    def __setstate__(self, data_dict):
        """
        Hook for the pickle module.
        """
        for (name, value) in data_dict.iteritems():
            setattr(self, name, value)

# Nicer name, for users: isinstance(ufloat(...), UFloat) is
# True. Also: isinstance(..., UFloat) is the test for "is this a
# number with uncertainties from the uncertainties package?".
UFloat = AffineScalarFunc

def get_ops_with_reflection():

    """
    Returns operators with a reflection, along with their derivatives
    (for float operands).
    """

    # Operators with a reflection:

    # We do not include divmod().  This operator could be included, by
    # allowing its result (a tuple) to be differentiated, in
    # derivative_value().  However, a similar result can be achieved
    # by the user by calculating separately the division and the
    # result.

    # {operator(x, y): (derivative wrt x, derivative wrt y)}:

    # Note that unknown partial derivatives can be numerically
    # calculated by expressing them as something like
    # "partial_derivative(float.__...__, 1)(x, y)":

    # String expressions are used, so that reversed operators are easy
    # to code, and execute relatively efficiently:

    derivatives_list = {
        'add': ("1.", "1."),
        # 'div' is the '/' operator when __future__.division is not in
        # effect.  Since '/' is applied to
        # AffineScalarFunc._nominal_value numbers, it is applied on
        # floats, and is therefore the "usual" mathematical division.
        'div': ("1/y", "-x/y**2"),
        'floordiv': ("0.", "0."),  # Non exact: there is a discontinuities
        # The derivative wrt the 2nd arguments is something like (..., x//y),
        # but it is calculated numerically, for convenience:
        'mod': ("1.", "partial_derivative(float.__mod__, 1)(x, y)"),
        'mul': ("y", "x"),
        'pow': ("y*x**(y-1)", "log(x)*x**y"),
        'sub': ("1.", "-1."),
        'truediv': ("1/y", "-x/y**2")
        }

    # Conversion to Python functions:
    ops_with_reflection = {}
    for (op, derivatives) in derivatives_list.iteritems():
        ops_with_reflection[op] = [
            eval("lambda x, y: %s" % expr) for expr in derivatives ]

        ops_with_reflection["r"+op] = [
            eval("lambda y, x: %s" % expr) for expr in reversed(derivatives)]

    return ops_with_reflection

# Operators that have a reflection, along with their derivatives:
_ops_with_reflection = get_ops_with_reflection()

# Some effectively modified operators (for the automated tests):
_modified_operators = []
_modified_ops_with_reflection = []

def add_operators_to_AffineScalarFunc():
    """
    Adds many operators (__add__, etc.) to the AffineScalarFunc class.
    """

    ########################################

    #! Derivatives are set to return floats.  For one thing,
    # uncertainties generally involve floats, as they are based on
    # small variations of the parameters.  It is also better to
    # protect the user from unexpected integer result that behave
    # badly with the division.

    ## Operators that return a numerical value:

    # Single-argument operators that should be adapted from floats to
    # AffineScalarFunc objects, associated to their derivative:
    simple_numerical_operators_derivatives = {
        'abs': lambda x: 1. if x>=0 else -1.,
        'neg': lambda x: -1.,
        'pos': lambda x: 1.,
        'trunc': lambda x: 0.
        }

    for (op, derivative) in (
          simple_numerical_operators_derivatives.iteritems()):

        attribute_name = "__%s__" % op
        # float objects don't exactly have the same attributes between
        # different versions of Python (for instance, __trunc__ was
        # introduced with Python 2.6):
        try:
            setattr(AffineScalarFunc, attribute_name,
                    wrap(getattr(float, attribute_name),
                                 [derivative]))
        except AttributeError:
            pass
        else:
            _modified_operators.append(op)

    ########################################

    # Reversed versions (useful for float*AffineScalarFunc, for instance):
    for (op, derivatives) in _ops_with_reflection.iteritems():
        attribute_name = '__%s__' % op
        # float objects don't exactly have the same attributes between
        # different versions of Python (for instance, __div__ and
        # __rdiv__ were removed, in Python 3):
        try:
            setattr(AffineScalarFunc, attribute_name,
                    wrap(getattr(float, attribute_name), derivatives))
        except AttributeError:
            pass
        else:
            _modified_ops_with_reflection.append(op)

    ########################################
    # Conversions to pure numbers are meaningless.  Note that the
    # behavior of float(1j) is similar.
    for coercion_type in ('complex', 'int', 'long', 'float'):
        def raise_error(self):
            raise TypeError("can't convert an affine function (%s)"
                            ' to %s; use x.nominal_value'
                            # In case AffineScalarFunc is sub-classed:
                            % (self.__class__, coercion_type))

        setattr(AffineScalarFunc, '__%s__' % coercion_type, raise_error)

add_operators_to_AffineScalarFunc()  # Actual addition of class attributes

class Variable(AffineScalarFunc):
    """
    Representation of a float-like scalar random variable, along with
    its uncertainty.

    Objects are meant to represent variables that are independent from
    each other (correlations are handled through the AffineScalarFunc
    class).    
    """

    # To save memory in large arrays:
    __slots__ = ('_std_dev', 'tag')

    def __init__(self, value, std_dev, tag=None):
        """
        The nominal value and the standard deviation of the variable
        are set.  These values must be scalars.

        'tag' is a tag that the user can associate to the variable.  This
        is useful for tracing variables.

        The meaning of the nominal value is described in the main
        module documentation.
        """

        #! The value, std_dev, and tag are assumed by __copy__() not to
        # be copied.  Either this should be guaranteed here, or __copy__
        # should be updated.

        # Only float-like values are handled.  One reason is that the
        # division operator on integers would not produce a
        # differentiable functions: for instance, Variable(3, 0.1)/2
        # has a nominal value of 3/2 = 1, but a "shifted" value
        # of 3.1/2 = 1.55.
        value = float(value)

        # If the variable changes by dx, then the value of the affine
        # function that gives its value changes by 1*dx:

        # ! Memory cycles are created.  However, they are garbage
        # collected, if possible.  Using a weakref.WeakKeyDictionary
        # takes much more memory.  Thus, this implementation chooses
        # more cycles and a smaller memory footprint instead of no
        # cycles and a larger memory footprint.
        super(Variable, self).__init__(value, {self: 1.})

<<<<<<< HEAD
        # We force the error to be float-like.  Since it is considered
        # as a Gaussian standard deviation, it is semantically
        # positive (even though there would be no problem defining it
        # as a sigma, where sigma can be negative and still define a
        # Gaussian):

        assert std_dev >= 0, "the error must be a positive number"
        # Since AffineScalarFunc.std_dev is a property, we cannot do
        # "self.std_dev = ...":
        self._std_dev = std_dev

=======
        self.std_dev = std_dev  # Assignment through a Python property
        
>>>>>>> fef39f19
        self.tag = tag

    # !! In Python 2.6+, the std_dev property would be more simply
    # implemented with @property(getter), then @std_dev.setter(setter).

    # Standard deviations can be modified (this is a feature).
    # AffineScalarFunc objects that depend on the Variable have their
    # std_dev automatically modified (recalculated with the new
    # std_dev of their Variables):
<<<<<<< HEAD
    def set_std_dev(self, value):
        """
        Updates the standard deviation of the variable to a new value.
        """

        # A zero variance is accepted.  Thus, it is possible to
        # conveniently use infinitely precise variables, for instance
        # to study special cases.

        self._std_dev = value
=======
    def _set_std_dev(self, std_dev):
    
        # We force the error to be float-like.  Since it is considered
        # as a standard deviation, it must be positive:
        assert std_dev >= 0, "the error must be a positive number"
>>>>>>> fef39f19

        self._std_dev = CallableStdDev(std_dev)
    
    def _get_std_dev(self):
        return self._std_dev
        
    std_dev = property(_get_std_dev, _set_std_dev)
    
    # Support for legacy method:
    def set_std_dev(self, value):  # Obsolete
        deprecation('Obsolete: instead of set_std_dev(), please use'
                    ' .std_dev = ...')
        self.std_dev = value
        
    # The following method is overridden so that we can represent the tag:
    def _general_representation(self, to_string):
        """
        Uses the to_string() conversion function on both the nominal
        value and standard deviation and returns a string that
        describes the number.

        to_string() is typically repr() or str().
        """
        num_repr  = super(Variable, self)._general_representation(to_string)

        # Optional tag: only full representations (to_string == repr)
        # contain the tag, as the tag is required in order to recreate
        # the variable.  Outputting the tag for regular string ("print
        # x") would be too heavy and produce an unusual representation
        # of a number with uncertainty.
        return (num_repr if ((self.tag is None) or (to_string != repr))
                else "< %s = %s >" % (self.tag, num_repr))

    def __hash__(self):
        # All Variable objects are by definition independent
        # variables, so they never compare equal; therefore, their
        # id() are therefore allowed to differ
        # (http://docs.python.org/reference/datamodel.html#object.__hash__):
        return id(self)

    def __copy__(self):
        """
        Hook for the standard copy module.
        """

        # This copy implicitly takes care of the reference of the
        # variable to itself (in self.derivatives): the new Variable
        # object points to itself, not to the original Variable.

        # Reference: http://www.doughellmann.com/PyMOTW/copy/index.html

        #! The following assumes that the arguments to Variable are
        # *not* copied upon construction, since __copy__ is not supposed
        # to copy "inside" information:
        return Variable(self.nominal_value, self.std_dev, self.tag)

    def __deepcopy__(self, memo):
        """
        Hook for the standard copy module.

        A new variable is created.
        """

        # This deep copy implicitly takes care of the reference of the
        # variable to itself (in self.derivatives): the new Variable
        # object points to itself, not to the original Variable.

        # Reference: http://www.doughellmann.com/PyMOTW/copy/index.html

        return self.__copy__()

<<<<<<< HEAD
    def __getstate__(self):
        """
        Hook for the standard pickle module.
        """
        obj_slot_values = dict((k, getattr(self, k)) for k in self.__slots__)
        obj_slot_values.update(AffineScalarFunc.__getstate__(self))
        # Conversion to a usual dictionary:
        return obj_slot_values

    def __setstate__(self, data_dict):
        """
        Hook for the standard pickle module.
        """
        for (name, value) in data_dict.iteritems():
            setattr(self, name, value)

=======
        
>>>>>>> fef39f19
###############################################################################

# Utilities

def nominal_value(x):
    """
    Returns the nominal value of x if it is a quantity with
    uncertainty (i.e., an AffineScalarFunc object); otherwise, returns
    x unchanged.

    This utility function is useful for transforming a series of
    numbers, when only some of them generally carry an uncertainty.
    """

    return x.nominal_value if isinstance(x, AffineScalarFunc) else x

def std_dev(x):
    """
    Returns the standard deviation of x if it is a quantity with
    uncertainty (i.e., an AffineScalarFunc object); otherwise, returns
    the float 0.

    This utility function is useful for transforming a series of
    numbers, when only some of them generally carry an uncertainty.
    """

    return x.std_dev if isinstance(x, AffineScalarFunc) else 0.

def covariance_matrix(nums_with_uncert):
    """
    Returns a matrix that contains the covariances between the given
    sequence of numbers with uncertainties (AffineScalarFunc objects).
    The resulting matrix implicitly depends on their ordering in
    'nums_with_uncert'.

    The covariances are floats (never int objects).

    The returned covariance matrix is the exact linear approximation
    result, if the nominal values of the numbers with uncertainties
    and of their variables are their mean.  Otherwise, the returned
    covariance matrix should be close to its linear approximation
    value.

    The returned matrix is a list of lists.
    """
    # See PSI.411 in EOL's notes.

    covariance_matrix = []
    # ! In Python 2.6+, this could be replaced by enumerate(..., 1),
    # along with updating places where i1 is used (i1+1 => i1).
    for (i1, expr1) in enumerate(nums_with_uncert):
        derivatives1 = expr1.derivatives  # Optimization
        vars1 = set(derivatives1)
        coefs_expr1 = []
        for expr2 in nums_with_uncert[:i1+1]:
            derivatives2 = expr2.derivatives  # Optimization
            coef = 0.
            for var in vars1.intersection(derivatives2):
                # var is a variable common to both numbers with
                # uncertainties:
                coef += (derivatives1[var]*derivatives2[var]*var._std_dev**2)
            coefs_expr1.append(coef)
        covariance_matrix.append(coefs_expr1)

    # We symmetrize the matrix:
    for (i, covariance_coefs) in enumerate(covariance_matrix):
        covariance_coefs.extend(covariance_matrix[j][i]
                                for j in range(i+1, len(covariance_matrix)))

    return covariance_matrix

try:
    import numpy
except ImportError:
    pass
else:
    def correlation_matrix(nums_with_uncert):
        '''
        Returns the correlation matrix of the given sequence of
        numbers with uncertainties, as a NumPy array of floats.
        '''

        cov_mat = numpy.array(covariance_matrix(nums_with_uncert))

        std_devs = numpy.sqrt(cov_mat.diagonal())
        
        return cov_mat/std_devs/std_devs[numpy.newaxis].T

    __all__.append('correlation_matrix')
        
###############################################################################
# Parsing of values with uncertainties:

POSITIVE_DECIMAL_UNSIGNED = r'(\d+)(\.\d*)?'

# Regexp for a number with uncertainty (e.g., "-1.234(2)e-6"), where the
# uncertainty is optional (in which case the uncertainty is implicit):
NUMBER_WITH_UNCERT_RE_STR = '''
    ([+-])?  # Sign
    %s  # Main number
    (?:\(%s\))?  # Optional uncertainty
    ([eE][+-]?\d+)?  # Optional exponent
    ''' % (POSITIVE_DECIMAL_UNSIGNED, POSITIVE_DECIMAL_UNSIGNED)

NUMBER_WITH_UNCERT_RE = re.compile(
    "^%s$" % NUMBER_WITH_UNCERT_RE_STR, re.VERBOSE)

def parse_error_in_parentheses(representation):
    """
    Returns (value, error) from a string representing a number with
    uncertainty like 12.34(5), 12.34(142), 12.5(3.4) or 12.3(4.2)e3.
    If no parenthesis is given, an uncertainty of one on the last
    digit is assumed.

    Raises ValueError if the string cannot be parsed.
    """

    match = NUMBER_WITH_UNCERT_RE.search(representation)

    if match:
        # The 'main' part is the nominal value, with 'int'eger part, and
        # 'dec'imal part.  The 'uncert'ainty is similarly broken into its
        # integer and decimal parts.
        (sign, main_int, main_dec, uncert_int, uncert_dec,
         exponent) = match.groups()
    else:
        raise ValueError("Unparsable number representation: '%s'."
                         " Was expecting a string of the form 1.23(4)"
                         " or 1.234" % representation)

    # The value of the number is its nominal value:
    value = float(''.join((sign or '',
                           main_int,
                           main_dec or '.0',
                           exponent or '')))

    if uncert_int is None:
        # No uncertainty was found: an uncertainty of 1 on the last
        # digit is assumed:
        uncert_int = '1'

    # Do we have a fully explicit uncertainty?
    if uncert_dec is not None:
        uncert = float("%s%s" % (uncert_int, uncert_dec or ''))
    else:
        # uncert_int represents an uncertainty on the last digits:

        # The number of digits after the period defines the power of
        # 10 than must be applied to the provided uncertainty:
        num_digits_after_period = (0 if main_dec is None
                                   else len(main_dec)-1)
        uncert = int(uncert_int)/10**num_digits_after_period

    # We apply the exponent to the uncertainty as well:
    uncert *= float("1%s" % (exponent or ''))

    return (value, uncert)


# The following function is not exposed because it can in effect be
# obtained by doing x = ufloat_fromstr(representation) and reading
# x.nominal_value and x.std_dev:
def _str_to_number_with_uncert(representation):
    """
    Given a string that represents a number with uncertainty, returns the
    nominal value and the uncertainty.

    The string can be of the form:
    - 124.5+/-0.15
    - 124.50(15)
    - 124.50(123)
    - 124.5

    When no numerical error is given, an uncertainty of 1 on the last
    digit is implied.

    Raises ValueError if the string cannot be parsed.
    """

    try:
        # Simple form 1234.45+/-1.2:
        (value, uncert) = representation.split('+/-')
    except ValueError:
        # Form with parentheses or no uncertainty:
        parsed_value = parse_error_in_parentheses(representation)
    else:
        try:
            parsed_value = (float(value), float(uncert))
        except ValueError:
            raise ValueError('Cannot parse %s: was expecting a number'
                             ' like 1.23+/-0.1' % representation)

    return parsed_value

def ufloat_fromstr(representation, tag=None):
    """
    Returns a new random variable (Variable object) from a string.
    
    Strings 'representation' of the form '12.345+/-0.015',
    '12.345(15)', or '12.3' are recognized (see full list below).  In
    the last case, an uncertainty of +/-1 is assigned to the last
    digit.
    
    Examples of valid string representations:

        -1.23(3.4)
        -1.34(5)
        1(6)
        3(4.2)
        -9(2)
        1234567(1.2)
        12.345(15)
        -12.3456(78)e-6
        12.3(0.4)e-5
        0.29
        31.
        -31.
        31
        -3.1e10
        169.0(7)
        169.1(15)
    """

    #! The special ** syntax is for Python 2.5 and before (Python 2.6+
    # understands tag=tag):
    (nominal_value, std_dev) = _str_to_number_with_uncert(representation)
    return ufloat(nominal_value, std_dev, tag)

def _ufloat_obsolete(representation, tag=None):
    '''
    Legacy version of ufloat(). Will eventually be removed.

    representation -- either a (nominal_value, std_dev) tuple, or a
    string representation of a number with uncertainty, in a format
    recognized by ufloat_fromstr().
    '''
    return (ufloat(representation[0], representation[1], tag)
            if isinstance(representation, tuple)
            else ufloat_fromstr(representation, tag))

# The arguments are named for the new version, instead of bearing
# names that are closer to their obsolete use (e.g., std_dev could be
# instead std_dev_or_tag, since it can be the tag, in the obsolete
# ufloat((3, 0.14), "pi") form). This has the advantage of allowing
# new code to use keyword arguments as in ufloat(nominal_value=3,
# std_dev=0.14), without breaking when the obsolete form is not
# supported anymore.
def ufloat(nominal_value, std_dev=None, tag=None):
    """
    Returns a new random variable (Variable object).
    
    The only non-obsolete use is:

    - ufloat(nominal_value, std_dev),
    - ufloat(nominal_value, std_dev, tag=...).

<<<<<<< HEAD
    #! Different, in Python 3:
    if isinstance(representation, basestring):
        representation = str_to_number_with_uncert(representation)

    #! The tag is forced to be a string, so that the user does not
    # create a Variable(2.5, 0.5) in order to represent 2.5 +/- 0.5.
    # Forcing 'tag' to be a string prevents numerical uncertainties
    # from being considered as tags, here:
    if tag is not None:
        #! 'unicode' is removed in Python3:
        assert isinstance(tag, (str, unicode)), "The tag can only be a string."
=======
    Other input parameters are temporarily supported:
>>>>>>> fef39f19

    - ufloat((nominal_value, std_dev)),
    - ufloat((nominal_value, std_dev), tag),
    - ufloat(str_representation),
    - ufloat(str_representation, tag).

<<<<<<< HEAD
###############################################################################
# Support for legacy code (will be removed in the future):

def NumberWithUncert(*args):
    """
    Wrapper for legacy code.  Obsolete: do not use.  Use ufloat
    instead.
    """
    import warnings
    warnings.warn("NumberWithUncert is obsolete."
                  "  Use ufloat instead.", DeprecationWarning,
                  stacklevel=2)
    return ufloat(*args)
=======
    Valid string representations str_representation are listed in
    the documentation for ufloat_fromstr().
>>>>>>> fef39f19

    'tag' is an optional string tag for the variable.  Variables
    don't have to have distinct tags.  Tags are useful for tracing
    what values (and errors) enter in a given result (through the
    error_components() method).
    """

    try:
        # Standard case:

        #! The special ** syntax is for Python 2.5 and before (Python 2.6+
        # understands tag=tag):
        return Variable(nominal_value, std_dev, **{'tag': tag})
    # Exception types raised by, respectively: tuple, string that
    # cannot be converted through float(), and string that can be
    # converted through float() (case of a number with no uncertainty):
    except (TypeError, ValueError, AssertionError):
        # Obsolete, two-argument call:
        deprecation('Obsolete: either use ufloat(nominal_value, std_dev),'
                    ' ufloat(nominal_value, std_dev, tag), or the'
                    ' ufloat_fromstr() function, for string representations.')
        return _ufloat_obsolete(nominal_value,  # Tuple or string
                                # tag keyword used:
                                tag if tag is not None
                                # 2 positional arguments form:
                                else std_dev)
<|MERGE_RESOLUTION|>--- conflicted
+++ resolved
@@ -41,13 +41,8 @@
   u = ufloat(1, 0.05, "u variable")  # Tag
   v = ufloat(10, 0.1, "v variable")
   sum_value = u+v
-<<<<<<< HEAD
-
-  u.set_std_dev(0.1)  # Standard deviations can be updated on the fly
-=======
   
   u.std_dev = 0.1  # Standard deviations can be updated on the fly
->>>>>>> fef39f19
   print sum_value - u - v  # Prints "0.0" (exact result)
 
   # List of all sources of error:
@@ -333,13 +328,8 @@
     # written for obtaining the eigenvectors of a symmetric matrix.  See
     # for instance Numerical Recipes: (1) reduction to tri-diagonal
     # [Givens or Householder]; (2) QR / QL decomposition.
-<<<<<<< HEAD
-
-    def correlated_values(values, covariance_mat, tags=None):
-=======
     
     def correlated_values(nom_values, covariance_mat, tags=None):
->>>>>>> fef39f19
         """
         Returns numbers with uncertainties (AffineScalarFunc objects)
         that correctly reproduce the given covariance matrix, and have
@@ -523,13 +513,8 @@
         Returns the n-th numerical derivative of the function.
         """
         return partial_derivative(self._function, n)
-<<<<<<< HEAD
-
-def wrap(f, derivatives_funcs=None):
-=======
   
 def wrap(f, derivatives_iter=None):
->>>>>>> fef39f19
     """
     Wraps a function f into a function that also accepts numbers with
     uncertainties (UFloat objects) and returns a number with
@@ -574,14 +559,9 @@
     result.  wrap(math.sin, [math.cos]) is the same function, but with
     an analytically defined derivative.
     """
-<<<<<<< HEAD
-    if derivatives_funcs is None:
-        derivatives_funcs = NumericalDerivatives(f)
-=======
 
     if derivatives_iter is None:
         derivatives_iter = NumericalDerivatives(f)
->>>>>>> fef39f19
     else:
         # Derivatives that are not defined are calculated numerically,
         # if there is a finite number of them (the function lambda
@@ -595,12 +575,8 @@
             derivatives_iter = [
                 partial_derivative(f, k) if derivative is None
                 else derivative
-<<<<<<< HEAD
-                for (k, derivative) in enumerate(derivatives_funcs)]
-=======
                 for (k, derivative) in enumerate(derivatives_iter)]
 
->>>>>>> fef39f19
     #! Setting the doc string after "def f_with...()" does not
     # seem to work.  We define it explicitly:
     @set_doc("""\
@@ -616,13 +592,7 @@
 
     Original documentation:
     %s""" % (f.__name__, f.__doc__))
-<<<<<<< HEAD
-
-
-    def f_with_affine_output(*args, **kws):
-=======
     def f_with_affine_output(*args, **kwargs):
->>>>>>> fef39f19
         # Can this function perform the calculation of an
         # AffineScalarFunc (or maybe float) result?
         try:
@@ -722,13 +692,8 @@
         # arguments).
 
         derivatives_wrt_args = []
-<<<<<<< HEAD
-        for (arg, derivative) in zip(aff_funcs, derivatives_funcs):
-            derivatives_wrt_args.append(derivative(*args_values, **aff_kws)
-=======
         for (arg, derivative) in zip(aff_funcs, derivatives_iter):
             derivatives_wrt_args.append(derivative(*args_values)
->>>>>>> fef39f19
                                         if arg.derivatives
                                         else 0)
 
@@ -1394,22 +1359,8 @@
         # cycles and a larger memory footprint.
         super(Variable, self).__init__(value, {self: 1.})
 
-<<<<<<< HEAD
-        # We force the error to be float-like.  Since it is considered
-        # as a Gaussian standard deviation, it is semantically
-        # positive (even though there would be no problem defining it
-        # as a sigma, where sigma can be negative and still define a
-        # Gaussian):
-
-        assert std_dev >= 0, "the error must be a positive number"
-        # Since AffineScalarFunc.std_dev is a property, we cannot do
-        # "self.std_dev = ...":
-        self._std_dev = std_dev
-
-=======
         self.std_dev = std_dev  # Assignment through a Python property
         
->>>>>>> fef39f19
         self.tag = tag
 
     # !! In Python 2.6+, the std_dev property would be more simply
@@ -1419,24 +1370,11 @@
     # AffineScalarFunc objects that depend on the Variable have their
     # std_dev automatically modified (recalculated with the new
     # std_dev of their Variables):
-<<<<<<< HEAD
-    def set_std_dev(self, value):
-        """
-        Updates the standard deviation of the variable to a new value.
-        """
-
-        # A zero variance is accepted.  Thus, it is possible to
-        # conveniently use infinitely precise variables, for instance
-        # to study special cases.
-
-        self._std_dev = value
-=======
     def _set_std_dev(self, std_dev):
     
         # We force the error to be float-like.  Since it is considered
         # as a standard deviation, it must be positive:
         assert std_dev >= 0, "the error must be a positive number"
->>>>>>> fef39f19
 
         self._std_dev = CallableStdDev(std_dev)
     
@@ -1508,26 +1446,7 @@
 
         return self.__copy__()
 
-<<<<<<< HEAD
-    def __getstate__(self):
-        """
-        Hook for the standard pickle module.
-        """
-        obj_slot_values = dict((k, getattr(self, k)) for k in self.__slots__)
-        obj_slot_values.update(AffineScalarFunc.__getstate__(self))
-        # Conversion to a usual dictionary:
-        return obj_slot_values
-
-    def __setstate__(self, data_dict):
-        """
-        Hook for the standard pickle module.
-        """
-        for (name, value) in data_dict.iteritems():
-            setattr(self, name, value)
-
-=======
         
->>>>>>> fef39f19
 ###############################################################################
 
 # Utilities
@@ -1784,45 +1703,15 @@
     - ufloat(nominal_value, std_dev),
     - ufloat(nominal_value, std_dev, tag=...).
 
-<<<<<<< HEAD
-    #! Different, in Python 3:
-    if isinstance(representation, basestring):
-        representation = str_to_number_with_uncert(representation)
-
-    #! The tag is forced to be a string, so that the user does not
-    # create a Variable(2.5, 0.5) in order to represent 2.5 +/- 0.5.
-    # Forcing 'tag' to be a string prevents numerical uncertainties
-    # from being considered as tags, here:
-    if tag is not None:
-        #! 'unicode' is removed in Python3:
-        assert isinstance(tag, (str, unicode)), "The tag can only be a string."
-=======
     Other input parameters are temporarily supported:
->>>>>>> fef39f19
 
     - ufloat((nominal_value, std_dev)),
     - ufloat((nominal_value, std_dev), tag),
     - ufloat(str_representation),
     - ufloat(str_representation, tag).
 
-<<<<<<< HEAD
-###############################################################################
-# Support for legacy code (will be removed in the future):
-
-def NumberWithUncert(*args):
-    """
-    Wrapper for legacy code.  Obsolete: do not use.  Use ufloat
-    instead.
-    """
-    import warnings
-    warnings.warn("NumberWithUncert is obsolete."
-                  "  Use ufloat instead.", DeprecationWarning,
-                  stacklevel=2)
-    return ufloat(*args)
-=======
     Valid string representations str_representation are listed in
     the documentation for ufloat_fromstr().
->>>>>>> fef39f19
 
     'tag' is an optional string tag for the variable.  Variables
     don't have to have distinct tags.  Tags are useful for tracing
