--- conflicted
+++ resolved
@@ -1083,13 +1083,6 @@
         well as those of the __dict__ attribute of the object (if
         any).
         """
-<<<<<<< HEAD
-        obj_slot_values = dict([(k, getattr(self, k)) for k in
-                                # self.__slots__ would not work when
-                                # self is an instance of a subclass:
-                                AffineScalarFunc.__slots__])
-        return obj_slot_values
-=======
 
         # In general (case where this class is subclassed), data
         # attribute are stored in two places: possibly in __dict_, and
@@ -1149,7 +1142,6 @@
                 pass  # Undefined slot attribute
                 
         return all_attrs
->>>>>>> 5d97a67b
 
     def __setstate__(self, data_dict):
         """
@@ -1434,24 +1426,6 @@
         
         return self.__copy__()
 
-<<<<<<< HEAD
-    def __getstate__(self):
-        """
-        Hook for the standard pickle module.
-        """
-        obj_slot_values = dict([(k, getattr(self, k)) for k in self.__slots__])
-        obj_slot_values.update(AffineScalarFunc.__getstate__(self))
-        # Conversion to a usual dictionary:
-        return obj_slot_values
-
-    def __setstate__(self, data_dict):
-        """
-        Hook for the standard pickle module.
-        """        
-        for (name, value) in data_dict.iteritems():
-            setattr(self, name, value)
-=======
->>>>>>> 5d97a67b
         
 ###############################################################################
 
