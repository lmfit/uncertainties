"""
Core functions used by unumpy and some of its submodules.

(c) 2010-2016 by Eric O. LEBIGOT (EOL).
"""

# The functions found in this module cannot be defined in unumpy or
# its submodule: this creates import loops, when unumpy explicitly
# imports one of the submodules in order to make it available to the
# user.

# Standard modules:
from builtins import zip
from functools import wraps
import sys
from typing import Callable, Union
from numbers import Real

# 3rd-party modules:
import numpy

# Local modules:
import uncertainties.umath_core as umath_core
import uncertainties.core as uncert_core
from uncertainties import UFloat
from uncertainties.ucombo import UCombo


__all__ = [
    # Factory functions:
    "uarray",
    "umatrix",
    # Utilities:
    "nominal_values",
    "std_devs",
    # Classes:
    "matrix",
]


def inject_to_args_kwargs(param, injected_arg, *args, **kwargs):
    if isinstance(param, int):
        new_kwargs = kwargs
        new_args = []
        for idx, arg in enumerate(args):
            if idx == param:
                new_args.append(injected_arg)
            else:
                new_args.append(arg)
    elif isinstance(param, str):
        new_args = args
        new_kwargs = kwargs
        new_kwargs[param] = injected_arg
    else:
        raise TypeError(f"{param} must be an int or str, not {type(param)}.")
    return new_args, new_kwargs


def get_args_kwargs_list(*args, **kwargs):
    args_kwargs_list = []
    for idx, arg in enumerate(args):
        args_kwargs_list.append((idx, arg))
    for key, arg in kwargs.items():
        args_kwargs_list.append((key, arg))
    return args_kwargs_list


SQRT_EPS = numpy.sqrt(sys.float_info.epsilon)


def array_numerical_partial_derivative(
    f: Callable[..., Real],
    target_param: Union[str, int],
    array_multi_index: tuple = None,
    *args,
    **kwargs,
) -> float:
    """
    Numerically calculate the partial derivative of a function f with respect to the
    target_param (string name or position number of the float parameter to f to be
    varied) holding all other arguments, *args and **kwargs, constant.
    """
    if isinstance(target_param, int):
        x = args[target_param]
    else:
        x = kwargs[target_param]

    if array_multi_index is None:
        dx = abs(x) * SQRT_EPS  # Numerical Recipes 3rd Edition, eq. 5.7.5
        x_lower = x - dx
        x_upper = x + dx
    else:
        dx = numpy.mean(numpy.abs(x)) * SQRT_EPS
        x_lower = numpy.copy(x)
        x_upper = numpy.copy(x)
        x_lower[array_multi_index] -= dx
        x_upper[array_multi_index] += dx

    lower_args, lower_kwargs = inject_to_args_kwargs(
        target_param,
        x_lower,
        *args,
        **kwargs,
    )
    upper_args, upper_kwargs = inject_to_args_kwargs(
        target_param,
        x_upper,
        *args,
        **kwargs,
    )

    lower_y = f(*lower_args, **lower_kwargs)
    upper_y = f(*upper_args, **upper_kwargs)

    derivative = (upper_y - lower_y) / (2 * dx)
    return derivative


def to_uarray_func(func, derivs=None):
    if derivs is None:
        derivs = {}

    @wraps(func)
    def wrapped(*args, **kwargs):
        return_uarray = False
        return_matrix = False

        float_args = []
        for arg in args:
            if isinstance(arg, UFloat):
                float_args.append(arg.nominal_value)
                return_uarray = True
            elif isinstance(arg, numpy.ndarray):
                if isinstance(arg, numpy.matrix):
                    return_matrix = True
                if isinstance(arg.flat[0], UFloat):
                    float_args.append(to_nominal_values(arg))
                    return_uarray = True
                else:
                    float_args.append(arg)
            else:
                float_args.append(arg)

        float_kwargs = {}
        for key, arg in kwargs.items():
            if isinstance(arg, UFloat):
                float_kwargs[key] = arg.nominal_value
                return_uarray = True
            elif isinstance(arg, numpy.ndarray):
                if isinstance(arg, numpy.matrix):
                    return_matrix = True
                if isinstance(arg.flat[0], UFloat):
                    float_kwargs[key] = to_nominal_values(arg)
                    return_uarray = True
                else:
                    float_kwargs[key] = arg
            else:
                float_kwargs[key] = arg

        new_nominal_array = func(*float_args, **float_kwargs)
        if not return_uarray:
            return new_nominal_array

        args_kwargs_list = get_args_kwargs_list(*args, **kwargs)

        ucombo_array = numpy.full(new_nominal_array.shape, UCombo(()))

        for label, arg in args_kwargs_list:
            if isinstance(arg, UFloat):
                if label in derivs and derivs[label] is not None:
                    deriv_func = derivs[label]
                    deriv_arr = deriv_func(
                        label,
                        None,
                        *float_args,
                        **float_kwargs,
                    )
                else:
                    deriv_arr = array_numerical_partial_derivative(
                        func, label, None, *float_args, **float_kwargs
                    )
                ucombo_array += deriv_arr * arg.uncertainty
            elif isinstance(arg, numpy.ndarray):
                if isinstance(arg.flat[0], UFloat):
                    it = numpy.nditer(arg, flags=["multi_index", "refs_ok"])
                    for sub_arg in it:
                        u_num = sub_arg.item()
                        if isinstance(u_num, UFloat):
                            multi_index = it.multi_index
                            if label in derivs and derivs[label] is not None:
                                deriv_func = derivs[label]
                                deriv_arr = deriv_func(
                                    label,
                                    multi_index,
                                    *float_args,
                                    **float_kwargs,
                                )
                            else:
                                deriv_arr = array_numerical_partial_derivative(
                                    func,
                                    label,
                                    multi_index,
                                    *float_args,
                                    **float_kwargs,
                                )
                            ucombo_array += numpy.array(deriv_arr) * u_num.uncertainty

        u_array = numpy.vectorize(UFloat)(new_nominal_array, ucombo_array)
        if return_matrix:
            u_array = numpy.matrix(u_array)
        return u_array

    return wrapped


###############################################################################
# Utilities:

# nominal_values() and std_devs() are defined as functions (instead of
# as additional methods of the unumpy.matrix class) because the user
# might well directly build arrays of numbers with uncertainties
# without going through the factory functions found in this module
# (uarray() and umatrix()).  Thus,
# numpy.array([uncert_core.ufloat((1, 0.1))]) would not
# have a nominal_values() method.  Adding such a method to, say,
# unumpy.matrix, would break the symmetry between NumPy arrays and
# matrices (no nominal_values() method), and objects defined in this
# module.

# ! Warning: the __doc__ is set, but help(nominal_values) does not
# display it, but instead displays the documentation for the type of
# nominal_values (i.e. the documentation of its class):

to_nominal_values = numpy.vectorize(
    uncert_core.nominal_value,
    otypes=[float],  # Because vectorize() has side effects (dtype setting)
    doc=(
        "Return the nominal value of the numbers with uncertainties contained"
        " in a NumPy (or unumpy) array (this includes matrices)."
    ),
)

to_std_devs = numpy.vectorize(
    uncert_core.std_dev,
    otypes=[float],  # Because vectorize() has side effects (dtype setting)
    doc=(
        "Return the standard deviation of the numbers with uncertainties"
        " contained in a NumPy array, or zero for other objects."
    ),
)

to_uncertainties = numpy.vectorize(
    uncert_core.uncertainty,
    otypes=[object],
)


def unumpy_to_numpy_matrix(arr):
    """
    If arr in a unumpy.matrix, it is converted to a numpy.matrix.
    Otherwise, it is returned unchanged.
    """

    if isinstance(arr, matrix):
        return arr.view(numpy.matrix)
    else:
        return arr


def nominal_values(arr):
    """
    Return the nominal values of the numbers in NumPy array arr.

    Elements that are not numbers with uncertainties (derived from a
    class from this module) are passed through untouched (because a
    numpy.array can contain numbers with uncertainties and pure floats
    simultaneously).

    If arr is of type unumpy.matrix, the returned array is a
    numpy.matrix, because the resulting matrix does not contain
    numbers with uncertainties.
    """

    return unumpy_to_numpy_matrix(to_nominal_values(arr))


def std_devs(arr):
    """
    Return the standard deviations of the numbers in NumPy array arr.

    Elements that are not numbers with uncertainties (derived from a
    class from this module) are passed through untouched (because a
    numpy.array can contain numbers with uncertainties and pure floats
    simultaneously).

    If arr is of type unumpy.matrix, the returned array is a
    numpy.matrix, because the resulting matrix does not contain
    numbers with uncertainties.
    """

    return unumpy_to_numpy_matrix(to_std_devs(arr))


###############################################################################
# Arrays


def uarray(nominal_values, std_devs=None):
    """
    Return a NumPy array of numbers with uncertainties
    initialized with the given nominal values and standard
    deviations.

    nominal_values, std_devs -- valid arguments for numpy.array, with
    identical shapes (list of numbers, list of lists, numpy.ndarray,
    etc.).

    std_devs=None is only used for supporting legacy code, where
    nominal_values can be the tuple of nominal values and standard
    deviations.
    """

    if std_devs is None:  # Obsolete, single tuple argument call
        raise TypeError("uarray() should be called with two arguments.")

    return numpy.vectorize(
        # ! Looking up uncert_core.Variable beforehand through
        # '_Variable = uncert_core.Variable' does not result in a
        # significant speed up:
        lambda v, s: uncert_core.UFloat(v, s),
        otypes=[object],
    )(nominal_values, std_devs)


###############################################################################


########## Matrix inverse


def inv_deriv(label, multi_index, *args, **kwargs):
    if isinstance(label, int):
        arr = args[label]
    elif isinstance(label, str):
        arr = kwargs[label]
    else:
        raise ValueError

    deriv_arr = numpy.zeros_like(arr)
    deriv_arr[multi_index] = 1

    inv_arr = numpy.linalg.inv(arr)
    return -inv_arr @ deriv_arr @ inv_arr


<<<<<<< HEAD
inv = to_uarray_func(numpy.linalg.inv, derivs={0: inv_deriv, "a": inv_deriv})
inv.__doc__ = (
    """\
=======
inv = func_with_deriv_to_uncert_func(inv_with_derivatives)
inv.__doc__ = """
>>>>>>> fead532a
    Version of numpy.linalg.inv that works with array-like objects
    that contain numbers with uncertainties.

    The result is a unumpy.matrix if numpy.linalg.pinv would return a
    matrix for the array of nominal values.

    Analytical formulas are used.
    """

########## Matrix pseudo-inverse


def pinv_deriv(label, multi_index, *args, **kwargs):
    if isinstance(label, int):
        A = args[label]
    elif isinstance(label, str):
        A = kwargs[label]
    else:
        raise ValueError

    """
    Analytical calculation of the derivative of the Pseudo-Inverse of matrix A with
    respect to an element of matrix A. This calculatinon is done according to
    formula (4.12) from

    G. H. Golub, V. Pereyra, "The Differentiation of Pseudo-Inverses and Nonlinear Least
    Squares Problems Whose Variables Separate", Journal on Numerical Analysis, Vol. 10,
    No. 2 (Apr., 1973), pp. 413-432

    See also
    http://mathoverflow.net/questions/25778/analytical-formula-for-numerical-derivative-of-the-matrix-pseudo-inverse
    """

    Aprime = numpy.zeros_like(A)
    Aprime[multi_index] = 1

    Aplus = numpy.linalg.pinv(*args, **kwargs)

    n, m = A.shape[-2:]
    eye_n = numpy.eye(n)
    eye_m = numpy.eye(m)

    ndim = len(A.shape)
    trans_axes = list(range(ndim))
    trans_axes[0], trans_axes[1] = trans_axes[1], trans_axes[0]

    AplusT = numpy.transpose(Aplus, axes=trans_axes)
    AprimeT = numpy.transpose(Aprime, axes=trans_axes)

    return (
        -Aplus @ Aprime @ Aplus
        + Aplus @ AplusT @ AprimeT @ (eye_n - A @ Aplus)
        + (eye_m - Aplus @ A) @ AprimeT @ AplusT @ Aplus
    )


pinv = to_uarray_func(numpy.linalg.pinv, derivs={0: pinv_deriv, "a": pinv_deriv})

pinv = uncert_core.set_doc(
    """
    Version of numpy.linalg.pinv that works with array-like objects
    that contain numbers with uncertainties.

    The result is a unumpy.matrix if numpy.linalg.pinv would return a
    matrix for the array of nominal values.

    Analytical formulas are used.
    """
)(pinv)

########## Matrix class


class matrix(numpy.matrix):
    # The name of this class is the same as NumPy's, which is why it
    # does not follow PEP 8.
    """
    Class equivalent to numpy.matrix, but that behaves better when the
    matrix contains numbers with uncertainties.
    """

    def __rmul__(self, other):
        # ! NumPy's matrix __rmul__ uses an apparently restrictive
        # dot() function that cannot handle the multiplication of a
        # scalar and of a matrix containing objects (when the
        # arguments are given in this order).  We go around this
        # limitation:
        if numpy.isscalar(other):
            return numpy.dot(self, other)
        else:
            return numpy.dot(other, self)  # The order is important

    def getI(self):
        """Matrix inverse or pseudo-inverse."""
        m, n = self.shape
        return (inv if m == n else pinv)(self)

    I = numpy.matrix.I.getter(getI)  # noqa

    # !!! The following function is not in the official documentation
    # of the module. Maybe this is because arrays with uncertainties
    # do not have any equivalent in this module, and they should be
    # the first ones to have such methods?
    @property
    def nominal_values(self):
        """
        Nominal value of all the elements of the matrix.
        """
        return nominal_values(self)

    # !!! The following function is not in the official documentation
    # of the module. Maybe this is because arrays with uncertainties
    # do not have any equivalent in this module, and they should be
    # the first ones to have such methods?
    @property
    def std_devs(self):
        return numpy.matrix(std_devs(self))


def umatrix(nominal_values, std_devs=None):
    """
    Constructs a matrix that contains numbers with uncertainties.

    The arguments are the same as for uarray(...): nominal values, and
    standard deviations.

    The returned matrix can be inverted, thanks to the fact that it is
    a unumpy.matrix object instead of a numpy.matrix one.
    """

    if std_devs is None:  # Obsolete, single tuple argument call
        raise TypeError("umatrix() should be called with two arguments.")

    return uarray(nominal_values, std_devs).view(matrix)


###############################################################################


def define_vectorized_funcs():
    """
    Defines vectorized versions of functions from uncertainties.umath_core.

    Some functions have their name translated, so as to follow NumPy's
    convention (example: math.acos -> numpy.arccos).
    """

    this_module = sys.modules[__name__]
    # NumPy does not always use the same function names as the math
    # module:
    func_name_translations = dict(
        [
            (f_name, "arc" + f_name[1:])
            for f_name in ["acos", "acosh", "asin", "atan", "atan2", "atanh"]
        ]
    )

    new_func_names = [
        func_name_translations.get(function_name, function_name)
        # The functions from umath_core.non_std_wrapped_funcs
        # (available from umath) are normally not in
        # NumPy, so they are not included here:
        for function_name in umath_core.many_scalars_to_scalar_funcs
    ]

    for function_name, unumpy_name in zip(
        umath_core.many_scalars_to_scalar_funcs, new_func_names
    ):
        # ! The newly defined functions (uncertainties.unumpy.cos, etc.)
        # do not behave exactly like their NumPy equivalent (numpy.cos,
        # etc.): cos(0) gives an array() and not a
        # numpy.float... (equality tests succeed, though).
        func = getattr(umath_core, function_name)

        # Data type of the result of the unumpy function:
        otypes = (
            # It is much more convenient to preserve the type of
            # functions that return a number without
            # uncertainty. Thus, for example, unumpy.isnan() can
            # return an array with a boolean data type (instead of
            # object), which allows the result to be used with NumPy's
            # boolean indexing.
            {}
            if function_name in umath_core.locally_cst_funcs
            # If by any chance a function returns, in a particular
            # case, an integer instead of a number with uncertainty,
            # side-effects in vectorize() would fix the resulting
            # dtype to integer, which is not what is wanted (as
            # vectorize(), at least in NumPy around 2010 maybe,
            # decided about the output data type by looking at the
            # type of first element only).
            else {"otypes": [object]}
        )

        setattr(
            this_module,
            unumpy_name,
            #!!!! For umath_core.locally_cst_funcs, would it make sense
            # to optimize this by using instead the equivalent (? see
            # above) vectorized NumPy function on the nominal values?
            numpy.vectorize(
                func,
                doc="""\
Vectorized version of umath.%s.

Original documentation:
%s"""
                % (function_name, func.__doc__),
                **otypes,
            ),
        )

        __all__.append(unumpy_name)


define_vectorized_funcs()<|MERGE_RESOLUTION|>--- conflicted
+++ resolved
@@ -353,14 +353,8 @@
     return -inv_arr @ deriv_arr @ inv_arr
 
 
-<<<<<<< HEAD
 inv = to_uarray_func(numpy.linalg.inv, derivs={0: inv_deriv, "a": inv_deriv})
-inv.__doc__ = (
-    """\
-=======
-inv = func_with_deriv_to_uncert_func(inv_with_derivatives)
-inv.__doc__ = """
->>>>>>> fead532a
+inv.__doc__ = """\
     Version of numpy.linalg.inv that works with array-like objects
     that contain numbers with uncertainties.
 
