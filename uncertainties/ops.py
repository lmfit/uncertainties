# This file contains code for AffineScalarFunc's arithmetic and comparative ops.

from math import sqrt, log  # Optimization: no attribute look-up
import sys
import itertools
from inspect import getfullargspec
import numbers

from uncertainties.ucombo import UCombo

# Some types known to not depend on Variable objects are put in
# CONSTANT_TYPES.  The most common types can be put in front, as this
# may slightly improve the execution speed.
FLOAT_LIKE_TYPES = (numbers.Number,)
CONSTANT_TYPES = FLOAT_LIKE_TYPES + (complex,)

try:
    import numpy
except ImportError:
    pass
else:
    # NumPy numbers do not depend on Variable objects:
    FLOAT_LIKE_TYPES += (numpy.generic,)
    CONSTANT_TYPES += FLOAT_LIKE_TYPES[-1:]


def set_doc(doc_string):
    """
    Decorator function that sets the docstring to the given text.

    It is useful for functions whose docstring is calculated
    (including string substitutions).
    """

    def set_doc_string(func):
        func.__doc__ = doc_string
        return func

    return set_doc_string


# Some operators can have undefined derivatives but still give
# meaningful values when some of their arguments have a zero
# uncertainty. Such operators return NaN when their derivative is
# not finite. This way, if the uncertainty of the associated
# variable is not 0, a NaN uncertainty is produced, which
# indicates an error; if the uncertainty is 0, then the total
# uncertainty can be returned as 0.

# Exception catching is used so as to not slow down regular
# operation too much:


def nan_if_exception(f):
    """
    Wrapper around f(x, y) that let f return NaN when f raises one of
    a few numerical exceptions.
    """

    def wrapped_f(*args, **kwargs):
        try:
            return f(*args, **kwargs)
        except (ValueError, ZeroDivisionError, OverflowError):
            return float("nan")

    return wrapped_f


def pow_deriv_0(x, y):
    """
    The formula below works if x is positive or if y is an integer and x is negative
    of y is an integer, x is zero and y is greater than or equal to 1.
    """
    if x > 0 or (y % 1 == 0 and (x < 0 or y >= 1)):
        return y * x ** (y - 1)
    elif x == 0 and y == 0:
        return 0
    else:
        return float("nan")


def pow_deriv_1(x, y):
    if x > 0:
        return log(x) * x**y
    elif x == 0 and y > 0:
        return 0
    else:
        return float("nan")


def get_ops_with_reflection():
    """
    Return operators with a reflection, along with their partial derivatives.

    Operators are things like +, /, etc. Those considered here have two
    arguments and can be called through Python's reflected methods __r…__ (e.g.
    __radd__).

    See the code for details.
    """

    # Operators with a reflection:

    # We do not include divmod().  This operator could be included, by
    # allowing its result (a tuple) to be differentiated, in
    # derivative_value().  However, a similar result can be achieved
    # by the user by calculating separately the division and the
    # result.

    # {operator(x, y): (derivative wrt x, derivative wrt y)}:

    # Note that unknown partial derivatives can be numerically
    # calculated by expressing them as something like
    # "partial_derivative(float.__...__, 1)(x, y)":

    # String expressions are used, so that reversed operators are easy
    # to code, and execute relatively efficiently:

    derivatives_list = {
        "add": ("1.", "1."),
        # 'div' is the '/' operator when __future__.division is not in
        # effect.  Since '/' is applied to
        # AffineScalarFunc._nominal_value numbers, it is applied on
        # floats, and is therefore the "usual" mathematical division.
        "div": ("1/y", "-x/y**2"),
        # The derivative wrt the 2nd arguments is something like (..., x//y),
        # but it is calculated numerically, for convenience:
        "mul": ("y", "x"),
        "sub": ("1.", "-1."),
        "truediv": ("1/y", "-x/y**2"),
    }

    # Conversion to Python functions:
    ops_with_reflection = {}
    for op, derivatives in derivatives_list.items():
        ops_with_reflection[op] = [
            eval("lambda x, y: %s" % expr) for expr in derivatives
        ]

        ops_with_reflection["r" + op] = [
            eval("lambda y, x: %s" % expr) for expr in reversed(derivatives)
        ]

    ops_with_reflection["pow"] = [pow_deriv_0, pow_deriv_1]
    ops_with_reflection["rpow"] = [
        lambda y, x: pow_deriv_1(x, y),
        lambda y, x: pow_deriv_0(x, y),
    ]

    # Undefined derivatives are converted to NaN when the function
    # itself can be calculated:
    for op in ["pow"]:
        ops_with_reflection[op] = [
            nan_if_exception(func) for func in ops_with_reflection[op]
        ]
        ops_with_reflection["r" + op] = [
            nan_if_exception(func) for func in ops_with_reflection["r" + op]
        ]

    return ops_with_reflection


# Operators that have a reflection, along with their derivatives:
ops_with_reflection = get_ops_with_reflection()

# Some effectively modified operators (for the automated tests):
modified_operators = []
modified_ops_with_reflection = []


# !!! This code is not run by the tests. It would be nice to have
# it be tested.
def no_complex_result(func):
    """
    Return a function that does like func, but that raises a
    ValueError if the result is complex.
    """

    def no_complex_func(*args, **kwargs):
        """
        Like %s, but raises a ValueError exception if the result
        is complex.
        """ % func.__name__

        value = func(*args, **kwargs)
        if isinstance(value, complex):
            raise ValueError(
                "The uncertainties module does not handle" " complex results"
            )
        else:
            return value

    return no_complex_func


# This module does not handle uncertainties on complex numbers:
# complex results for the nominal value of some operations cannot
# be calculated with an uncertainty:
custom_ops = {
    "pow": no_complex_result(float.__pow__),
    "rpow": no_complex_result(float.__rpow__),
}


def add_arithmetic_ops(cls):
    """
    Adds many operators (__add__, etc.) to the AffineScalarFunc class.
    """

    ########################################

    #! Derivatives are set to return floats.  For one thing,
    # uncertainties generally involve floats, as they are based on
    # small variations of the parameters.  It is also better to
    # protect the user from unexpected integer result that behave
    # badly with the division.

    ## Operators that return a numerical value:

    def _simple_add_deriv(x):
        if x >= 0:
            return 1.0
        else:
            return -1.0

    # Single-argument operators that should be adapted from floats to
    # AffineScalarFunc objects, associated to their derivative:
    simple_numerical_operators_derivatives = {
        "neg": lambda x: -1.0,
        "pos": lambda x: 1.0,
    }

    for op, derivative in iter(simple_numerical_operators_derivatives.items()):
        attribute_name = "__%s__" % op

        # float objects don't exactly have the same attributes between
        # different versions of Python (for instance, __trunc__ was
        # introduced with Python 2.6):
        try:
            setattr(
                cls,
                attribute_name,
                _wrap(cls, getattr(float, attribute_name), [derivative]),
            )
        except AttributeError:
            # Version of Python where floats don't have attribute_name:
            pass
        else:
            modified_operators.append(op)

    ########################################
    # Final definition of the operators for AffineScalarFunc objects:

    # Reversed versions (useful for float*AffineScalarFunc, for instance):
    for op, derivatives in ops_with_reflection.items():
        attribute_name = "__%s__" % op

        # float objects don't exactly have the same attributes between
        # different versions of Python (for instance, __div__ and
        # __rdiv__ were removed, in Python 3):

        # float objects don't exactly have the same attributes between
        # different versions of Python (for instance, __trunc__ was
        # introduced with Python 2.6):
        try:
            if op not in custom_ops:
                func_to_wrap = getattr(float, attribute_name)
            else:
                func_to_wrap = custom_ops[op]
        except AttributeError:
            # Version of Python with floats that don't have attribute_name:
            pass
        else:
            setattr(cls, attribute_name, _wrap(cls, func_to_wrap, derivatives))
            modified_ops_with_reflection.append(op)

    ########################################
    # Conversions to pure numbers are meaningless.  Note that the
    # behavior of float(1j) is similar.
    for coercion_type in ("complex", "int", "long", "float"):

        def raise_error(self):
            raise TypeError(
                "can't convert an affine function (%s)"
                " to %s; use x.nominal_value" % (self.__class__, coercion_type)
                # In case AffineScalarFunc is sub-classed:
            )

        setattr(cls, "__%s__" % coercion_type, raise_error)


class IndexableIter(object):
    """
    Iterable whose values can also be accessed through indexing.

    The input iterable values are cached.

    Some attributes:

    iterable -- iterable used for returning the elements one by one.

    returned_elements -- list with the elements directly accessible.
    through indexing. Additional elements are obtained from self.iterable.

    none_converter -- function that takes an index and returns the
    value to be returned when None is obtained form the iterable
    (instead of None).
    """

    def __init__(self, iterable, none_converter=lambda index: None):
        """
        iterable -- iterable whose values will be returned.

        none_converter -- function applied to None returned
        values. The value that replaces None is none_converter(index),
        where index is the index of the element.
        """
        self.iterable = iterable
        self.returned_elements = []
        self.none_converter = none_converter

    def __getitem__(self, index):
        returned_elements = self.returned_elements

        try:
            return returned_elements[index]

        except IndexError:  # Element not yet cached
            for pos in range(len(returned_elements), index + 1):
                value = next(self.iterable)

                if value is None:
                    value = self.none_converter(pos)

                returned_elements.append(value)

            return returned_elements[index]

    def __str__(self):
        return "<%s: [%s...]>" % (
            self.__class__.__name__,
            ", ".join(map(str, self.returned_elements)),
        )


def _wrap(cls, f, derivatives_args=None, derivatives_kwargs=None):
    if derivatives_args is None:
        derivatives_args = []
    if derivatives_kwargs is None:
        derivatives_kwargs = {}
    derivatives_args_index = IndexableIter(
        # Automatic addition of numerical derivatives in case the
        # supplied derivatives_args is shorter than the number of
        # arguments in *args:
        itertools.chain(derivatives_args, itertools.repeat(None))
    )

    # Derivatives for keyword arguments (includes var-keyword
    # parameters **kwargs, but also var-or-keyword parameters, and
    # keyword-only parameters (Python 3):

    derivatives_all_kwargs = {}

    for name, derivative in derivatives_kwargs.items():
        # Optimization: None keyword-argument derivatives are converted
        # right away to derivatives (instead of doing this every time a
        # None derivative is encountered when calculating derivatives):

        if derivative is None:
            derivatives_all_kwargs[name] = partial_derivative(f, name)
        else:
            derivatives_all_kwargs[name] = derivative

    # When the wrapped function is called with keyword arguments that
    # map to positional-or-keyword parameters, their derivative is
    # looked for in derivatives_all_kwargs.  We define these
    # additional derivatives:

    try:
        argspec = getfullargspec(f)
    except TypeError:
        # Some functions do not provide meta-data about their
        # arguments (see PEP 362). One cannot use keyword arguments
        # for positional-or-keyword parameters with them: nothing has
        # to be done:
        pass
    else:
        # With Python 3, there is no need to handle keyword-only
        # arguments (and therefore to use inspect.getfullargspec())
        # because they are already handled by derivatives_kwargs.

        for index, name in enumerate(argspec.args):
            # The following test handles the case of
            # positional-or-keyword parameter for which automatic
            # numerical differentiation is used: when the wrapped
            # function is called with a keyword argument for this
            # parameter, the numerical derivative must be calculated
            # with respect to the parameter name. In the other case,
            # where the wrapped function is called with a positional
            # argument, the derivative with respect to its index must
            # be used:

            derivative = derivatives_args_index[index]

            if derivative is None:
                derivatives_all_kwargs[name] = partial_derivative(f, name)
            else:
                derivatives_all_kwargs[name] = derivative

    # Optimization: None derivatives for the positional arguments are
    # converted to the corresponding numerical differentiation
    # function (instead of doing this over and over later every time a
    # None derivative is found):

    none_converter = lambda index: partial_derivative(f, index)  # noqa

    for index, derivative in enumerate(derivatives_args_index.returned_elements):
        if derivative is None:
            derivatives_args_index.returned_elements[index] = none_converter(index)

    # Future None values are also automatically converted:
    derivatives_args_index.none_converter = none_converter

    ## Wrapped function:

    #! Setting the doc string after "def f_with...()" does not
    # seem to work.  We define it explicitly:
    @set_doc(
        """\
    Version of %s(...) that returns an affine approximation
    (AffineScalarFunc object), if its result depends on variables
    (Variable objects).  Otherwise, returns a simple constant (when
    applied to constant arguments).

    Warning: arguments of the function that are not AffineScalarFunc
    objects must not depend on uncertainties.Variable objects in any
    way.  Otherwise, the dependence of the result in
    uncertainties.Variable objects will be incorrect.

    Original documentation:
    %s"""
        % (f.__name__, f.__doc__)
    )
    def f_with_affine_output(*args, **kwargs):
        ########################################
        # The involved random variables must first be gathered, so
        # that they can be independently updated.

        # The arguments that contain an uncertainty (AffineScalarFunc
        # objects) are gathered, as positions or names; they will be
        # replaced by their nominal value in order to calculate
        # the necessary derivatives of f.

        pos_w_uncert = [
            index for (index, value) in enumerate(args) if isinstance(value, cls)
        ]
        names_w_uncert = [
            key for (key, value) in kwargs.items() if isinstance(value, cls)
        ]

        ########################################
        # Value of f() at the nominal value of the arguments with
        # uncertainty:

        # The usual behavior of f() is kept, if no number with
        # uncertainty is provided:
        if (not pos_w_uncert) and (not names_w_uncert):
            return f(*args, **kwargs)

        ### Nominal values of the (scalar) arguments:

        # !! Possible optimization: If pos_w_uncert is empty, there
        # is actually no need to create a mutable version of args and
        # one could do args_values = args.  However, the wrapped
        # function is typically called with numbers with uncertainties
        # as positional arguments (i.e., pos_w_uncert is not emtpy),
        # so this "optimization" is not implemented here.

        ## Positional arguments:
        args_values = list(args)  # Now mutable: modified below
        # Arguments with an uncertainty are converted to their nominal
        # value:
        for index in pos_w_uncert:
            args_values[index] = args[index].nominal_value

        ## Keyword arguments:

        # For efficiency reasons, kwargs is not copied. Instead, its
        # values with uncertainty are modified:

        # The original values with uncertainties are needed: they are
        # saved in the following dictionary (which only contains
        # values with uncertainty):

        kwargs_uncert_values = {}

        for name in names_w_uncert:
            value_with_uncert = kwargs[name]
            # Saving for future use:
            kwargs_uncert_values[name] = value_with_uncert
            # The original dictionary is modified (for efficiency reasons):
            kwargs[name] = value_with_uncert.nominal_value

        f_nominal_value = f(*args_values, **kwargs)

        # If the value is not a float, then this code cannot provide
        # the result, as it returns a UFloat, which represents a
        # random real variable. This happens for instance when
        # ufloat()*numpy.array() is calculated: the
        # AffineScalarFunc.__mul__ operator, obtained through wrap(),
        # returns a NumPy array, not a float:
        if not isinstance(f_nominal_value, FLOAT_LIKE_TYPES):
            return NotImplemented

        ########################################

        # Calculation of the linear part of the function value,
        # defined by (coefficient, argument) pairs, where 'argument'
        # is an AffineScalarFunc (for all AffineScalarFunc found as
        # argument of f):
        uncertainty = UCombo(())

        for pos in pos_w_uncert:
            arg_uncertainty = args[pos].uncertainty
            if arg_uncertainty:
                derivative_val = derivatives_args_index[pos](*args_values, **kwargs)
                uncertainty += derivative_val * arg_uncertainty

        for name in names_w_uncert:
            # Optimization: caching of the automatic numerical
            # derivatives for keyword arguments that are
            # discovered. This gives a speedup when the original
            # function is called repeatedly with the same keyword
            # arguments:
            if not kwargs_uncert_values[name].uncertainty:
                continue
            derivative_func = derivatives_all_kwargs.setdefault(
                name,
                # Derivative never needed before:
                partial_derivative(f, name),
            )
            derivative_val = derivative_func(*args_values, **kwargs)
            uncertainty += derivative_val * kwargs_uncert_values[name].uncertainty

        # The function now returns the necessary linear approximation
        # to the function:
        return cls(f_nominal_value, uncertainty)

    f_with_affine_output = set_doc(
        """\
    Version of %s(...) that returns an affine approximation
    (AffineScalarFunc object), if its result depends on variables
    (Variable objects).  Otherwise, returns a simple constant (when
    applied to constant arguments).

    Warning: arguments of the function that are not AffineScalarFunc
    objects must not depend on uncertainties.Variable objects in any
    way.  Otherwise, the dependence of the result in
    uncertainties.Variable objects will be incorrect.

    Original documentation:
    %s"""
        % (f.__name__, f.__doc__)
    )(f_with_affine_output)

    # It is easier to work with f_with_affine_output, which represents
    # a wrapped version of 'f', when it bears the same name as 'f':
    # ! __name__ is read-only, in Python 2.3:
    f_with_affine_output.name = f.__name__

    return f_with_affine_output


# Step constant for numerical derivatives in
# partial_derivative(). Value chosen to as to get better numerical
# results:
STEP_SIZE = sqrt(sys.float_info.epsilon)


# !! It would be possible to split the partial derivative calculation
# into two functions: one for positional arguments (case of integer
# arg_ref) and one for keyword arguments (case of string
# arg_ref). However, this would either duplicate the code for the
# numerical differentiation, or require a call, which is probably more
# expensive in time than the tests done here.
def partial_derivative(f, arg_ref):
    """
    Return a function that numerically calculates the partial
    derivative of function f with respect to its argument arg_ref.

    arg_ref -- describes which variable to use for the
    differentiation. If f is called with f(*args, **kwargs) arguments,
    an integer represents the index of an argument in args, and a
    string represents the name of an argument in kwargs.
    """

    # Which set of function parameter contains the variable to be
    # changed? the positional or the optional keyword arguments?
    change_kwargs = isinstance(arg_ref, str)

    def partial_derivative_of_f(*args, **kwargs):
        """
        Partial derivative, calculated with the (-epsilon, +epsilon)
        method, which is more precise than the (0, +epsilon) method.
        """

        # args_with_var contains the arguments (either args or kwargs)
        # that contain the variable that must be shifted, as a mutable
        # object (because the variable contents will be modified):

        # The values in args need to be modified, for the
        # differentiation: it is converted to a list:
        if change_kwargs:
            args_with_var = kwargs
        else:
            args_with_var = list(args)

        # The step is relative to the parameter being varied, so that
        # shifting it does not suffer from finite precision limitations:
        step = STEP_SIZE * abs(args_with_var[arg_ref])
        if not step:
            # Arbitrary, but "small" with respect to 1:
            step = STEP_SIZE

        args_with_var[arg_ref] += step

        if change_kwargs:
            shifted_f_plus = f(*args, **args_with_var)
        else:
            shifted_f_plus = f(*args_with_var, **kwargs)

        args_with_var[arg_ref] -= 2 * step  # Optimization: only 1 list copy

        if change_kwargs:
            shifted_f_minus = f(*args, **args_with_var)
        else:
            shifted_f_minus = f(*args_with_var, **kwargs)

        return (shifted_f_plus - shifted_f_minus) / 2 / step

<<<<<<< HEAD
    return partial_derivative_of_f


########################################

# Definition of boolean operators, that assume that self and
# y_with_uncert are AffineScalarFunc.

# The fact that uncertainties must be small is used, here: the
# comparison functions are supposed to be constant for most values of
# the random variables.

# Even though uncertainties are supposed to be small, comparisons
# between 3+/-0.1 and 3.0 are handled correctly (even though x == 3.0 is
# not a constant function in the 3+/-0.1 interval).  The comparison
# between x and x is handled too, when x has an uncertainty.  In fact,
# as explained in the main documentation, it is possible to give a
# useful meaning to the comparison operators, in these cases.


def eq_on_aff_funcs(self, y_with_uncert):
    """
    __eq__ operator, assuming that both self and y_with_uncert are
    AffineScalarFunc objects.
    """
    difference = self - y_with_uncert
    # Only an exact zero difference means that self and y are
    # equal numerically:
    return not (difference._nominal_value or difference.std_dev)


def ne_on_aff_funcs(self, y_with_uncert):
    """
    __ne__ operator, assuming that both self and y_with_uncert are
    AffineScalarFunc objects.
    """

    return not eq_on_aff_funcs(self, y_with_uncert)


def gt_on_aff_funcs(self, y_with_uncert):
    """
    __gt__ operator, assuming that both self and y_with_uncert are
    AffineScalarFunc objects.
    """
    return self._nominal_value > y_with_uncert._nominal_value


def ge_on_aff_funcs(self, y_with_uncert):
    """
    __ge__ operator, assuming that both self and y_with_uncert are
    AffineScalarFunc objects.
    """

    return gt_on_aff_funcs(self, y_with_uncert) or eq_on_aff_funcs(self, y_with_uncert)


def lt_on_aff_funcs(self, y_with_uncert):
    """
    __lt__ operator, assuming that both self and y_with_uncert are
    AffineScalarFunc objects.
    """
    return self._nominal_value < y_with_uncert._nominal_value


def le_on_aff_funcs(self, y_with_uncert):
    """
    __le__ operator, assuming that both self and y_with_uncert are
    AffineScalarFunc objects.
    """

    return lt_on_aff_funcs(self, y_with_uncert) or eq_on_aff_funcs(self, y_with_uncert)


def add_comparative_ops(cls):
    def to_affine_scalar(x):
        """
        Transforms x into a constant affine scalar function
        (AffineScalarFunc), unless it is already an AffineScalarFunc (in
        which case x is returned unchanged).

        Raises an exception unless x belongs to some specific classes of
        objects that are known not to depend on AffineScalarFunc objects
        (which then cannot be considered as constants).
        """

        if isinstance(x, cls):
            return x

        if isinstance(x, CONSTANT_TYPES):
            # No variable => no derivative:
            return cls(x, UCombo(()))

        # Case of lists, etc.
        raise NotUpcast(
            "%s cannot be converted to a number with" " uncertainty" % type(x)
        )

    cls._to_affine_scalar = to_affine_scalar

    def force_aff_func_args(func):
        """
        Takes an operator op(x, y) and wraps it.

        The constructed operator returns func(x, to_affine_scalar(y)) if y
        can be upcast with to_affine_scalar(); otherwise, it returns
        NotImplemented.

        Thus, func() is only called on two AffineScalarFunc objects, if
        its first argument is an AffineScalarFunc.
        """

        def op_on_upcast_args(x, y):
            """
            Return %s(self, to_affine_scalar(y)) if y can be upcast
            through to_affine_scalar.  Otherwise returns NotImplemented.
            """ % func.__name__

            try:
                y_with_uncert = to_affine_scalar(y)
            except NotUpcast:
                # This module does not know how to handle the comparison:
                # (example: y is a NumPy array, in which case the NumPy
                # array will decide that func() should be applied
                # element-wise between x and all the elements of y):
                return NotImplemented
            else:
                return func(x, y_with_uncert)

        return op_on_upcast_args

    ### Operators: operators applied to AffineScalarFunc and/or
    ### float-like objects only are supported.  This is why methods
    ### from float are used for implementing these operators.

    # Operators with no reflection:

    ########################################

    # __nonzero__() is supposed to return a boolean value (it is used
    # by bool()).  It is for instance used for converting the result
    # of comparison operators to a boolean, in sorted().  If we want
    # to be able to sort AffineScalarFunc objects, __nonzero__ cannot
    # return a AffineScalarFunc object.  Since boolean results (such
    # as the result of bool()) don't have a very meaningful
    # uncertainty unless it is zero, this behavior is fine.

    def __bool__(self):
        """
        Equivalent to self != 0.
        """
        #! This might not be relevant for AffineScalarFunc objects
        # that contain values in a linear space which does not convert
        # the float 0 into the null vector (see the __eq__ function:
        # __nonzero__ works fine if subtracting the 0 float from a
        # vector of the linear space works as if 0 were the null
        # vector of that space):
        return self != 0.0  # Uses the AffineScalarFunc.__ne__ function

    cls.__bool__ = __bool__
    ########################################

    ## Logical operators: warning: the resulting value cannot always
    ## be differentiated.

    # The boolean operations are not differentiable everywhere, but
    # almost...

    # (1) I can rely on the assumption that the user only has "small"
    # errors on variables, as this is used in the calculation of the
    # standard deviation (which performs linear approximations):

    # (2) However, this assumption is not relevant for some
    # operations, and does not have to hold, in some cases.  This
    # comes from the fact that logical operations (e.g. __eq__(x,y))
    # are not differentiable for many usual cases.  For instance, it
    # is desirable to have x == x for x = n+/-e, whatever the size of e.
    # Furthermore, n+/-e != n+/-e', if e != e', whatever the size of e or
    # e'.

    # (3) The result of logical operators does not have to be a
    # function with derivatives, as these derivatives are either 0 or
    # don't exist (i.e., the user should probably not rely on
    # derivatives for his code).

    # !! In Python 2.7+, it may be possible to use functools.total_ordering.

    # __eq__ is used in "if data in [None, ()]", for instance.  It is
    # therefore important to be able to handle this case too, which is
    # taken care of when force_aff_func_args(eq_on_aff_funcs)
    # returns NotImplemented.
    cls.__eq__ = force_aff_func_args(eq_on_aff_funcs)

    cls.__ne__ = force_aff_func_args(ne_on_aff_funcs)
    cls.__gt__ = force_aff_func_args(gt_on_aff_funcs)

    # __ge__ is not the opposite of __lt__ because these operators do
    # not always yield a boolean (for instance, 0 <= numpy.arange(10)
    # yields an array).
    cls.__ge__ = force_aff_func_args(ge_on_aff_funcs)

    cls.__lt__ = force_aff_func_args(lt_on_aff_funcs)
    cls.__le__ = force_aff_func_args(le_on_aff_funcs)


# Mathematical operations with local approximations (affine scalar
# functions)


class NotUpcast(Exception):
    "Raised when an object cannot be converted to a number with uncertainty"
=======
    return partial_derivative_of_f
>>>>>>> e7407cb4
<|MERGE_RESOLUTION|>--- conflicted
+++ resolved
@@ -638,218 +638,4 @@
 
         return (shifted_f_plus - shifted_f_minus) / 2 / step
 
-<<<<<<< HEAD
-    return partial_derivative_of_f
-
-
-########################################
-
-# Definition of boolean operators, that assume that self and
-# y_with_uncert are AffineScalarFunc.
-
-# The fact that uncertainties must be small is used, here: the
-# comparison functions are supposed to be constant for most values of
-# the random variables.
-
-# Even though uncertainties are supposed to be small, comparisons
-# between 3+/-0.1 and 3.0 are handled correctly (even though x == 3.0 is
-# not a constant function in the 3+/-0.1 interval).  The comparison
-# between x and x is handled too, when x has an uncertainty.  In fact,
-# as explained in the main documentation, it is possible to give a
-# useful meaning to the comparison operators, in these cases.
-
-
-def eq_on_aff_funcs(self, y_with_uncert):
-    """
-    __eq__ operator, assuming that both self and y_with_uncert are
-    AffineScalarFunc objects.
-    """
-    difference = self - y_with_uncert
-    # Only an exact zero difference means that self and y are
-    # equal numerically:
-    return not (difference._nominal_value or difference.std_dev)
-
-
-def ne_on_aff_funcs(self, y_with_uncert):
-    """
-    __ne__ operator, assuming that both self and y_with_uncert are
-    AffineScalarFunc objects.
-    """
-
-    return not eq_on_aff_funcs(self, y_with_uncert)
-
-
-def gt_on_aff_funcs(self, y_with_uncert):
-    """
-    __gt__ operator, assuming that both self and y_with_uncert are
-    AffineScalarFunc objects.
-    """
-    return self._nominal_value > y_with_uncert._nominal_value
-
-
-def ge_on_aff_funcs(self, y_with_uncert):
-    """
-    __ge__ operator, assuming that both self and y_with_uncert are
-    AffineScalarFunc objects.
-    """
-
-    return gt_on_aff_funcs(self, y_with_uncert) or eq_on_aff_funcs(self, y_with_uncert)
-
-
-def lt_on_aff_funcs(self, y_with_uncert):
-    """
-    __lt__ operator, assuming that both self and y_with_uncert are
-    AffineScalarFunc objects.
-    """
-    return self._nominal_value < y_with_uncert._nominal_value
-
-
-def le_on_aff_funcs(self, y_with_uncert):
-    """
-    __le__ operator, assuming that both self and y_with_uncert are
-    AffineScalarFunc objects.
-    """
-
-    return lt_on_aff_funcs(self, y_with_uncert) or eq_on_aff_funcs(self, y_with_uncert)
-
-
-def add_comparative_ops(cls):
-    def to_affine_scalar(x):
-        """
-        Transforms x into a constant affine scalar function
-        (AffineScalarFunc), unless it is already an AffineScalarFunc (in
-        which case x is returned unchanged).
-
-        Raises an exception unless x belongs to some specific classes of
-        objects that are known not to depend on AffineScalarFunc objects
-        (which then cannot be considered as constants).
-        """
-
-        if isinstance(x, cls):
-            return x
-
-        if isinstance(x, CONSTANT_TYPES):
-            # No variable => no derivative:
-            return cls(x, UCombo(()))
-
-        # Case of lists, etc.
-        raise NotUpcast(
-            "%s cannot be converted to a number with" " uncertainty" % type(x)
-        )
-
-    cls._to_affine_scalar = to_affine_scalar
-
-    def force_aff_func_args(func):
-        """
-        Takes an operator op(x, y) and wraps it.
-
-        The constructed operator returns func(x, to_affine_scalar(y)) if y
-        can be upcast with to_affine_scalar(); otherwise, it returns
-        NotImplemented.
-
-        Thus, func() is only called on two AffineScalarFunc objects, if
-        its first argument is an AffineScalarFunc.
-        """
-
-        def op_on_upcast_args(x, y):
-            """
-            Return %s(self, to_affine_scalar(y)) if y can be upcast
-            through to_affine_scalar.  Otherwise returns NotImplemented.
-            """ % func.__name__
-
-            try:
-                y_with_uncert = to_affine_scalar(y)
-            except NotUpcast:
-                # This module does not know how to handle the comparison:
-                # (example: y is a NumPy array, in which case the NumPy
-                # array will decide that func() should be applied
-                # element-wise between x and all the elements of y):
-                return NotImplemented
-            else:
-                return func(x, y_with_uncert)
-
-        return op_on_upcast_args
-
-    ### Operators: operators applied to AffineScalarFunc and/or
-    ### float-like objects only are supported.  This is why methods
-    ### from float are used for implementing these operators.
-
-    # Operators with no reflection:
-
-    ########################################
-
-    # __nonzero__() is supposed to return a boolean value (it is used
-    # by bool()).  It is for instance used for converting the result
-    # of comparison operators to a boolean, in sorted().  If we want
-    # to be able to sort AffineScalarFunc objects, __nonzero__ cannot
-    # return a AffineScalarFunc object.  Since boolean results (such
-    # as the result of bool()) don't have a very meaningful
-    # uncertainty unless it is zero, this behavior is fine.
-
-    def __bool__(self):
-        """
-        Equivalent to self != 0.
-        """
-        #! This might not be relevant for AffineScalarFunc objects
-        # that contain values in a linear space which does not convert
-        # the float 0 into the null vector (see the __eq__ function:
-        # __nonzero__ works fine if subtracting the 0 float from a
-        # vector of the linear space works as if 0 were the null
-        # vector of that space):
-        return self != 0.0  # Uses the AffineScalarFunc.__ne__ function
-
-    cls.__bool__ = __bool__
-    ########################################
-
-    ## Logical operators: warning: the resulting value cannot always
-    ## be differentiated.
-
-    # The boolean operations are not differentiable everywhere, but
-    # almost...
-
-    # (1) I can rely on the assumption that the user only has "small"
-    # errors on variables, as this is used in the calculation of the
-    # standard deviation (which performs linear approximations):
-
-    # (2) However, this assumption is not relevant for some
-    # operations, and does not have to hold, in some cases.  This
-    # comes from the fact that logical operations (e.g. __eq__(x,y))
-    # are not differentiable for many usual cases.  For instance, it
-    # is desirable to have x == x for x = n+/-e, whatever the size of e.
-    # Furthermore, n+/-e != n+/-e', if e != e', whatever the size of e or
-    # e'.
-
-    # (3) The result of logical operators does not have to be a
-    # function with derivatives, as these derivatives are either 0 or
-    # don't exist (i.e., the user should probably not rely on
-    # derivatives for his code).
-
-    # !! In Python 2.7+, it may be possible to use functools.total_ordering.
-
-    # __eq__ is used in "if data in [None, ()]", for instance.  It is
-    # therefore important to be able to handle this case too, which is
-    # taken care of when force_aff_func_args(eq_on_aff_funcs)
-    # returns NotImplemented.
-    cls.__eq__ = force_aff_func_args(eq_on_aff_funcs)
-
-    cls.__ne__ = force_aff_func_args(ne_on_aff_funcs)
-    cls.__gt__ = force_aff_func_args(gt_on_aff_funcs)
-
-    # __ge__ is not the opposite of __lt__ because these operators do
-    # not always yield a boolean (for instance, 0 <= numpy.arange(10)
-    # yields an array).
-    cls.__ge__ = force_aff_func_args(ge_on_aff_funcs)
-
-    cls.__lt__ = force_aff_func_args(lt_on_aff_funcs)
-    cls.__le__ = force_aff_func_args(le_on_aff_funcs)
-
-
-# Mathematical operations with local approximations (affine scalar
-# functions)
-
-
-class NotUpcast(Exception):
-    "Raised when an object cannot be converted to a number with uncertainty"
-=======
-    return partial_derivative_of_f
->>>>>>> e7407cb4
+    return partial_derivative_of_f