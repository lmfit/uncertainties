--- conflicted
+++ resolved
@@ -4,26 +4,15 @@
 from math import isnan
 from pathlib import Path
 
-<<<<<<< HEAD
 import pytest
 
 from helpers import get_single_uatom
-=======
-
->>>>>>> b7be2e7f
 from uncertainties import ufloat
 import uncertainties.core as uncert_core
 import uncertainties.umath_core as umath_core
 from uncertainties import umath
 
 from helpers import (
-<<<<<<< HEAD
-    power_special_cases,
-    power_all_cases,
-    power_wrt_ref,
-=======
-    compare_derivatives,
->>>>>>> b7be2e7f
     numbers_close,
     ufloats_close,
 )
@@ -378,74 +367,5 @@
     # Derivatives that cannot be calculated simply return NaN, with no
     # exception being raised, normally:
     result = umath_core.hypot(x, y)
-<<<<<<< HEAD
     assert isnan(result.error_components[x_uatom])
-    assert isnan(result.error_components[y_uatom])
-
-
-def test_power_all_cases():
-    """
-    Test special cases of umath_core.pow().
-    """
-    power_all_cases(umath_core.pow)
-
-
-# test_power_special_cases() is similar to
-# test_uncertainties.py:test_power_special_cases(), but with small
-# differences: the built-in pow() and math.pow() are slightly
-# different:
-def test_power_special_cases():
-    """
-    Checks special cases of umath_core.pow().
-    """
-
-    power_special_cases(umath_core.pow)
-
-    # We want the same behavior for numbers with uncertainties and for
-    # math.pow() at their nominal values.
-
-    positive = ufloat(0.3, 0.01)
-    negative = ufloat(-0.3, 0.01)
-
-    # The type of the expected exception is first determined, because
-    # it varies between versions of Python (OverflowError in Python
-    # 2.6+, ValueError in Python 2.5,...):
-    try:
-        math.pow(0, negative.nominal_value)
-    except Exception as err_math:
-        # Python 3 does not make exceptions local variables: they are
-        # restricted to their except block:
-        err_math_args = err_math.args  # noqa
-        exception_class = err_math.__class__  # noqa
-
-    # http://stackoverflow.com/questions/10282674/difference-between-the-built-in-pow-and-math-pow-for-floats-in-python
-
-    try:
-        umath_core.pow(ufloat(0, 0.1), negative)
-    except exception_class:  # "as err", for Python 2.6+
-        pass
-    else:
-        raise Exception("%s exception expected" % exception_class.__name__)
-
-    try:
-        result = umath_core.pow(negative, positive)  # noqa
-    except exception_class:  # Assumed: same exception as for pow(0, negative)
-        # The reason why it should also fail in Python 3 is that the
-        # result of Python 3 is a complex number, which uncertainties
-        # does not handle (no uncertainties on complex numbers). In
-        # Python 2, this should always fail, since Python 2 does not
-        # know how to calculate it.
-        pass
-    else:
-        raise Exception("%s exception expected" % exception_class.__name__)
-
-
-def test_power_wrt_ref():
-    """
-    Checks special cases of the umath_core.pow() power operator.
-    """
-    power_wrt_ref(umath_core.pow, math.pow)
-=======
-    assert isnan(result.derivatives[x])
-    assert isnan(result.derivatives[y])
->>>>>>> b7be2e7f
+    assert isnan(result.error_components[y_uatom])