--- conflicted
+++ resolved
@@ -1,7 +1,6 @@
 from math import isclose, isnan, isinf
 
 import uncertainties.core as uncert_core
-<<<<<<< HEAD
 from uncertainties.core import UFloat
 
 
@@ -10,8 +9,6 @@
     if len(error_components) > 1:
         raise ValueError("UFloat has more than one error component.")
     return next(iter(error_components.keys()))
-=======
->>>>>>> fead532a
 
 
 def nan_close(first, second):
@@ -72,13 +69,6 @@
     )
 
 
-<<<<<<< HEAD
-class DerivativesDiffer(Exception):
-    pass
-
-
-=======
->>>>>>> fead532a
 ###############################################################################
 
 
